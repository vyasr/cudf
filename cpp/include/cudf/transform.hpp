--- conflicted
+++ resolved
@@ -114,15 +114,6 @@
 /**
  * @brief Creates a boolean column from given bitmask.
  *
-<<<<<<< HEAD
- * Each bit represents one value, 0 - false and 1 - true.
- * It is user's responsibility to make sure the bitmask agrees
- * with given offset and length.
- *
- * Examples:
- * @code{.pseudo}
- * input: {147}
-=======
  * Returns a `bool` for each bit in `[begin_bit, end_bit)`. If bit `i` in least-significant bit
  * numbering is set (1), then element `i` in the output is `true`, otherwise `false`.
  *
@@ -132,22 +123,10 @@
  * Examples:
  * @code{.pseudo}
  * input: {0b10101010}
->>>>>>> 72dfa585
  * output: [{false, true, false, true, false, true, false, true}]
  * @endcode
  *
  * @param bitmask A device pointer to the bitmask which needs to be converted
-<<<<<<< HEAD
- * @param offset position of the bit from which the conversion should start
- * @param length Number of bits needs to be converted from offset position
- * @param mr Device memory resource used to allocate the returned columns's device memory
- * @return A boolean column representing the given mask from [offset, offset+length).
- */
-std::unique_ptr<column> mask_to_bools(
-  bitmask_type const* bitmask,
-  size_type offset,
-  size_type length,
-=======
  * @param begin_bit position of the bit from which the conversion should start
  * @param end_bit position of the bit before which the conversion should stop
  * @param mr Device memory resource used to allocate the returned columns's device memory
@@ -157,7 +136,6 @@
   bitmask_type const* bitmask,
   size_type begin_bit,
   size_type end_bit,
->>>>>>> 72dfa585
   rmm::mr::device_memory_resource* mr = rmm::mr::get_default_resource());
 
 /** @} */  // end of group
