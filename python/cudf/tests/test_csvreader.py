# Copyright (c) 2018, NVIDIA CORPORATION.

import pytest
from collections import OrderedDict

import numpy as np
import pandas as pd

from io import StringIO
from io import BytesIO

from cudf import read_csv
from cudf.io.csv import read_csv_strings
import cudf
import nvstrings
from .utils import assert_eq
import gzip
import shutil
import os

from libgdf_cffi import GDFError


def make_numeric_dataframe(nrows, dtype):
    df = pd.DataFrame()
    df['col1'] = np.arange(nrows, dtype=dtype)
    df['col2'] = np.arange(1, 1 + nrows, dtype=dtype)
    return df


def make_datetime_dataframe():
    df = pd.DataFrame()
    df['col1'] = np.array(['31/10/2010', '05/03/2001', '20/10/1994',
                          '18/10/1990', '1/1/1970'])
    df['col2'] = np.array(['18/04/1995', '14/07/1994', '07/06/2006',
                          '16/09/2005', '2/2/1970'])
    return df


def make_numpy_mixed_dataframe():
    df = pd.DataFrame()
    df['Integer'] = np.array([2345, 11987, 9027, 9027])
    df['Date'] = np.array(['18/04/1995', '14/07/1994', '07/06/2006',
                          '16/09/2005'])
    df['Float'] = np.array([9.001, 8.343, 6, 2.781])
    df['Integer2'] = np.array([2345, 106, 2088, 789277])
    df['Category'] = np.array(['M', 'F', 'F', 'F'])
    return df


def make_all_numeric_dtypes_dataframe():
    df = pd.DataFrame()

    gdf_dtypes = ["float", "float32", "float64", "double", "short", "int",
                  "int32", "int64", "long"]

    np_dtypes = [np.float32, np.float32, np.float64, np.float64, np.int16,
                 np.int32, np.int32, np.int64, np.int64]

    for i in range(len(gdf_dtypes)):
        df[gdf_dtypes[i]] = np.arange(10, dtype=np_dtypes[i])

    return (
        df,
        OrderedDict(zip(gdf_dtypes, gdf_dtypes)),
        OrderedDict(zip(gdf_dtypes, np_dtypes))
    )


dtypes = [np.float64, np.float32, np.int64, np.int32]
dtypes_dict = {'1': np.float64, '2': np.float32, '3': np.int64, '4': np.int32}
nelem = [5, 25, 100]


@pytest.mark.parametrize('dtype', dtypes)
@pytest.mark.parametrize('nelem', nelem)
def test_csv_reader_numeric_data(dtype, nelem, tmpdir):

    fname = tmpdir.mkdir("gdf_csv").join("tmp_csvreader_file1.csv")

    df = make_numeric_dataframe(nelem, dtype)
    df.to_csv(fname, index=False, header=False)

    dtypes = [df[k].dtype for k in df.columns]
    out = read_csv(str(fname), names=list(df.columns.values), dtype=dtypes)

    assert len(out.columns) == len(df.columns)
    pd.util.testing.assert_frame_equal(df, out.to_pandas())


def test_csv_reader_datetime_data(tmpdir):

    fname = tmpdir.mkdir("gdf_csv").join('tmp_csvreader_file2.csv')

    df = make_datetime_dataframe()
    df.to_csv(fname, index=False, header=False)

    df_out = pd.read_csv(fname, names=['col1', 'col2'], parse_dates=[0, 1],
                         dayfirst=True)
    dtypes = ['date', 'date']
    out = read_csv(str(fname), names=list(df.columns.values), dtype=dtypes,
                   dayfirst=True)

    assert len(out.columns) == len(df_out.columns)
    pd.util.testing.assert_frame_equal(df_out, out.to_pandas())


@pytest.mark.parametrize('pandas_arg', [
        {'delimiter': '|'},
        {'sep': '|'}
    ])
@pytest.mark.parametrize('cudf_arg', [
        {'sep': '|'},
        {'delimiter': '|'}
    ])
def test_csv_reader_mixed_data_delimiter_sep(tmpdir, pandas_arg, cudf_arg):

    fname = tmpdir.mkdir("gdf_csv").join('tmp_csvreader_file3.csv')

    df = make_numpy_mixed_dataframe()
    df.to_csv(fname, sep='|', index=False, header=False)

    gdf1 = read_csv(str(fname), names=['1', '2', '3', '4', '5'],
                    dtype=['int64', 'date', 'float64', 'int64', 'category'],
                    dayfirst=True, **cudf_arg)
    gdf2 = read_csv(str(fname), names=['1', '2', '3', '4', '5'],
                    dtype=['int64', 'date', 'float64', 'int64', 'category'],
                    dayfirst=True, **pandas_arg)

    pdf = pd.read_csv(fname, names=['1', '2', '3', '4', '5'],
                      parse_dates=[1], dayfirst=True, **pandas_arg)

    assert len(gdf1.columns) == len(pdf.columns)
    assert len(gdf2.columns) == len(pdf.columns)
    assert_eq(gdf1, gdf2)


def test_csv_reader_all_numeric_dtypes(tmpdir):

    # fname = os.path.abspath('cudf/tests/data/tmp_csvreader_file4.csv')
    fname = tmpdir.mkdir("gdf_csv").join("tmp_csvreader_file4.csv")

    df, gdf_dict, pd_dict = make_all_numeric_dtypes_dataframe()
    df.to_csv(fname, sep=',', index=False, header=False)

    out = read_csv(str(fname), delimiter=',', names=list(gdf_dict.keys()),
                   dtype=gdf_dict)
    df_out = pd.read_csv(fname, delimiter=',', names=list(pd_dict.keys()),
                         dtype=pd_dict, dayfirst=True)

    assert len(out.columns) == len(df_out.columns)
    pd.util.testing.assert_frame_equal(df_out, out.to_pandas())


def test_csv_reader_skiprows_skipfooter(tmpdir):

    fname = tmpdir.mkdir("gdf_csv").join("tmp_csvreader_file5.csv")

    df = make_numpy_mixed_dataframe()
    df.to_csv(fname, columns=['Integer', 'Date', 'Float'], index=False,
              header=False)

    # Using engine='python' to eliminate pandas warning of using python engine.
    df_out = pd.read_csv(fname, names=['1', '2', '3'], parse_dates=[1],
                         dayfirst=True, skiprows=1, skipfooter=1,
                         engine='python')
    out = read_csv(str(fname), names=['1', '2', '3'],
                   dtype=['int64', 'date', 'float64'], skiprows=1,
                   skipfooter=1, dayfirst=True)

    assert len(out.columns) == len(df_out.columns)
    assert len(out) == len(df_out)
    pd.util.testing.assert_frame_equal(df_out, out.to_pandas())


def test_csv_reader_negative_vals(tmpdir):
    fname = tmpdir.mkdir("gdf_csv").join("tmp_csvreader_file6.csv")

    names = ['0', '1', '2']
    dtypes = ['float32', 'float32', 'float32']
    lines = [','.join(names),
             '-181.5060,-185.37000,-3',
             '-127.6300,-230.54600,-9']

    with open(str(fname), 'w') as fp:
        fp.write('\n'.join(lines) + '\n')

    zero = [-181.5060, -127.6300]
    one = [-185.370, -230.54600]
    two = [-3, -9]

    df = read_csv(str(fname), names=names, dtype=dtypes, skiprows=1)

    np.testing.assert_allclose(zero, df['0'])
    np.testing.assert_allclose(one, df['1'])
    np.testing.assert_allclose(two, df['2'])


def test_csv_reader_strings(tmpdir):
    fname = tmpdir.mkdir("gdf_csv").join("tmp_csvreader_file7.csv")

    names = ['text', 'int']
    dtypes = ['str', 'int']
    lines = [','.join(names), 'a,0', 'b,0', 'c,0', 'd,0']

    with open(str(fname), 'w') as fp:
        fp.write('\n'.join(lines) + '\n')

    cols = read_csv_strings(str(fname), names=names, dtype=dtypes, skiprows=1,
                            decimal='.', thousands="'")

    assert(len(cols) == 2)
    assert(type(cols[0]) == nvstrings.nvstrings)
    assert(type(cols[1]) == cudf.Series)
    assert(cols[0].sublist([0]).to_host()[0] == 'a')
    assert(cols[0].sublist([1]).to_host()[0] == 'b')
    assert(cols[0].sublist([2]).to_host()[0] == 'c')
    assert(cols[0].sublist([3]).to_host()[0] == 'd')


def test_csv_reader_strings_quotechars(tmpdir):
    fname = tmpdir.mkdir("gdf_csv").join("tmp_csvreader_file8.csv")

    names = ['text', 'int']
    dtypes = ['str', 'int']
    lines = [','.join(names), '"a,\n",0', '"b ""c"" d",0', 'e,0', '"f,,!.,",0']

    with open(str(fname), 'w') as fp:
        fp.write('\n'.join(lines) + '\n')

    cols = read_csv_strings(str(fname), names=names, dtype=dtypes, skiprows=1,
                            quotechar='\"', quoting=True)

    assert(len(cols) == 2)
    assert(type(cols[0]) == nvstrings.nvstrings)
    assert(type(cols[1]) == cudf.Series)
    assert(cols[0].sublist([0]).to_host()[0] == 'a,\n')
    assert(cols[0].sublist([1]).to_host()[0] == 'b "c" d')
    assert(cols[0].sublist([2]).to_host()[0] == 'e')
    assert(cols[0].sublist([3]).to_host()[0] == 'f,,!.,')


def test_csv_reader_auto_column_detection(tmpdir):
    fname = tmpdir.mkdir("gdf_csv").join("tmp_csvreader_file9.csv")
    df = make_numpy_mixed_dataframe()
    df.to_csv(fname, columns=['Integer', 'Date', 'Float'], index=False,
              header=False)

    df_out = pd.read_csv(fname, parse_dates=[1], dayfirst=True)
    out = read_csv(str(fname), dayfirst=True)
    assert len(out.columns) == len(df_out.columns)
    assert len(out) == len(df_out)
    pd.util.testing.assert_frame_equal(df_out, out.to_pandas())
    # Check dtypes
    assert list(df_out.dtypes) == list(out.to_pandas().dtypes)


def test_csv_reader_usecols_int_char(tmpdir):
    fname = tmpdir.mkdir("gdf_csv").join("tmp_csvreader_file10.csv")
    df = make_numpy_mixed_dataframe()
    df.to_csv(fname, columns=['Integer', 'Date', 'Float', 'Integer2'],
              index=False, header=False)

    df_out = pd.read_csv(fname, usecols=[0, 1, 3], parse_dates=[1],
                         dayfirst=True)
    out = read_csv(str(fname), usecols=[0, 1, 3], dayfirst=True)

    assert len(out.columns) == len(df_out.columns)
    assert len(out) == len(df_out)
    pd.util.testing.assert_frame_equal(df_out, out.to_pandas(),
                                       check_names=False)


def test_csv_reader_mangle_dupe_cols_header(tmpdir):
    fname = tmpdir.mkdir("gdf_csv").join("tmp_csvreader_file11.csv")
    df = make_numpy_mixed_dataframe()
    df.to_csv(fname, columns=['Integer', 'Date', 'Float', 'Integer2'],
              index=False, header=False)

    # Default: header=0 when names not passed, mangle_dupe_cols = True
    df_out = pd.read_csv(fname, parse_dates=[1], dayfirst=True)
    out = read_csv(str(fname), dayfirst=True)
    assert len(out.columns) == len(df_out.columns)
    assert len(out) == len(df_out)
    # Compare mangled column names for duplicate names in header row
    assert list(df_out.columns.values) == list(out.columns.values)
    pd.util.testing.assert_frame_equal(df_out, out.to_pandas())

    # header = 3
    df_out = pd.read_csv(fname, parse_dates=[1], dayfirst=True, header=2)
    out = read_csv(str(fname), dayfirst=True, header=2)
    assert len(out.columns) == len(df_out.columns)
    # assert len(out) == len(df_out)
    # Compare column names
    assert list(df_out.columns.values) == list(out.columns.values)


def test_csv_reader_float_decimal(tmpdir):
    fname = tmpdir.mkdir("gdf_csv").join("tmp_csvreader_file12.csv")

    names = ['basic_32', 'basic_64', 'round', 'decimal_only']
    dtypes = ['float32', 'float64', 'float64', 'float32']
    lines = [';'.join(names),
             '1,2;1234,5678;12345;0,123',
             '3,4;3456,7890;67890;,456',
             '5,6e0;0,5679e2;1,2e10;0,07e-1']

    with open(str(fname), 'w') as fp:
        fp.write('\n'.join(lines) + '\n')

    basic_32_ref = [1.2, 3.4, 5.6]
    basic_64_ref = [1234.5678, 3456.7890, 56.79]
    round_ref = [12345, 67890, 12000000000]
    decimal_only_ref = [0.123, 0.456, 0.007]

    df = read_csv(str(fname), names=names, dtype=dtypes, skiprows=1,
                  delimiter=';', decimal=',')

    np.testing.assert_allclose(basic_32_ref, df['basic_32'])
    np.testing.assert_allclose(basic_64_ref, df['basic_64'])
    np.testing.assert_allclose(round_ref, df['round'])
    np.testing.assert_allclose(decimal_only_ref, df['decimal_only'])


def test_csv_reader_NaN_values():

    names = dtypes = ['float32']
    empty_cells = '\n""\n"  "\n " " \n'
    default_na_cells = ('#N/A\n#N/A N/A\n#NA\n-1.#IND\n'
                        '-1.#QNAN\n-NaN\n-nan\n1.#IND\n'
                        '1.#QNAN\nN/A\nNA\nNULL\n'
                        'NaN\nn/a\nnan\nnull\n')
    custom_na_cells = 'NV_NAN\nNotANumber\n'
    all_cells = empty_cells + default_na_cells + custom_na_cells
    custom_na_values = ['NV_NAN', 'NotANumber']

    # test default NA values. emply cells should also yield NaNs
    all_nan = read_csv(StringIO(default_na_cells + empty_cells),
                       names=names, dtype=dtypes)
    assert(all(np.isnan(all_nan.to_pandas()['float32'])))

    # no NA values: defaults are off, no custom values passed in
    # only NaNs should be empty cells
    none_nan = read_csv(StringIO(default_na_cells),
                        names=names, dtype=dtypes,
                        keep_default_na=False)
    assert(not any(np.isnan(none_nan.to_pandas()['float32'])))

    # na_filter off - only NaNs should be empty cells
    none_nan = read_csv(StringIO(default_na_cells + custom_na_cells),
                        names=names, dtype=dtypes,
                        na_filter=False, na_values=custom_na_values)
    assert(not any(np.isnan(none_nan.to_pandas()['float32'])))

    # custom NA values
    all_nan = read_csv(StringIO(all_cells),
                       names=names, dtype=dtypes,
                       na_values=custom_na_values)
    assert(all(np.isnan(all_nan.to_pandas()['float32'])))


def test_csv_reader_thousands(tmpdir):
    fname = tmpdir.mkdir("gdf_csv").join("tmp_csvreader_file13.csv")

    names = dtypes = ["float32", "float64", "int32", "int64"]
    lines = [','.join(names),
             "1'234.5, 1'234.567, 1'234'567, 1'234'567'890",
             "12'345.6, 123'456.7, 12'345, 123'456'789"]

    with open(str(fname), 'w') as fp:
        fp.write('\n'.join(lines) + '\n')

    f32_ref = [1234.5, 12345.6]
    f64_ref = [1234.567, 123456.7]
    int32_ref = [1234567, 12345]
    int64_ref = [1234567890, 123456789]

    df = read_csv(str(fname), names=names, dtype=dtypes, skiprows=1,
                  thousands="'")

    np.testing.assert_allclose(f32_ref, df['float32'])
    np.testing.assert_allclose(f64_ref, df['float64'])
    np.testing.assert_allclose(int32_ref, df['int32'])
    np.testing.assert_allclose(int64_ref, df['int64'])


def test_csv_reader_buffer():

    names = dtypes = ["float32", "int32", "date"]
    lines = [','.join(names),
             "1234.5, 1234567, 11/22/1995",
             "12345.6, 12345, 1/2/2002"]

    buffer = '\n'.join(lines) + '\n'

    f32_ref = [1234.5, 12345.6]
    int32_ref = [1234567, 12345]

    df_str = read_csv(StringIO(buffer),
                      names=names, dtype=dtypes, skiprows=1)
    np.testing.assert_allclose(f32_ref, df_str['float32'])
    np.testing.assert_allclose(int32_ref, df_str['int32'])
    assert("1995-11-22T00:00:00.000" == str(df_str['date'][0]))
    assert("2002-01-02T00:00:00.000" == str(df_str['date'][1]))

    df_bytes = read_csv(BytesIO(str.encode(buffer)),
                        names=names, dtype=dtypes, skiprows=1)
    np.testing.assert_allclose(f32_ref, df_bytes['float32'])
    np.testing.assert_allclose(int32_ref, df_bytes['int32'])
    assert("1995-11-22T00:00:00.000" == str(df_bytes['date'][0]))
    assert("2002-01-02T00:00:00.000" == str(df_bytes['date'][1]))


def test_csv_reader_buffer_strings():

    names = ['text', 'int']
    dtypes = ['str', 'int']
    lines = [','.join(names), 'a,0', 'b,0', 'c,0', 'd,0']

    buffer = '\n'.join(lines) + '\n'

    cols_str = read_csv_strings(StringIO(buffer),
                                names=names, dtype=dtypes, skiprows=1)
    assert(len(cols_str) == 2)
    assert(type(cols_str[0]) == nvstrings.nvstrings)
    assert(type(cols_str[1]) == cudf.Series)
    assert(cols_str[0].sublist([0]).to_host()[0] == 'a')
    assert(cols_str[0].sublist([1]).to_host()[0] == 'b')
    assert(cols_str[0].sublist([2]).to_host()[0] == 'c')
    assert(cols_str[0].sublist([3]).to_host()[0] == 'd')

    cols_bytes = read_csv_strings(BytesIO(str.encode(buffer)),
                                  names=names, dtype=dtypes, skiprows=1)
    assert(len(cols_bytes) == 2)
    assert(type(cols_bytes[0]) == nvstrings.nvstrings)
    assert(type(cols_bytes[1]) == cudf.Series)
    assert(cols_bytes[0].sublist([0]).to_host()[0] == 'a')
    assert(cols_bytes[0].sublist([1]).to_host()[0] == 'b')
    assert(cols_bytes[0].sublist([2]).to_host()[0] == 'c')
    assert(cols_bytes[0].sublist([3]).to_host()[0] == 'd')


def test_csv_reader_gzip_compression(tmpdir):

    fname = tmpdir.mkdir("gdf_csv").join('tmp_csvreader_file10.csv.gz')

    df = make_datetime_dataframe()
    df.to_csv(fname, index=False, header=False, compression='gzip')

    df_out = pd.read_csv(fname, names=['col1', 'col2'], parse_dates=[0, 1],
                         dayfirst=True, compression='gzip')
    dtypes = ['date', 'date']
    out = read_csv(str(fname), names=list(df.columns.values), dtype=dtypes,
                   dayfirst=True, compression='gzip')

    assert len(out.columns) == len(df_out.columns)
    pd.util.testing.assert_frame_equal(df_out, out.to_pandas())


@pytest.mark.parametrize('names, dtypes, data, trues, falses', [
    (['A', 'B'], ['int32', 'int32'], 'True,1\nFalse,2\nTrue,3', None, None),
    (['A', 'B'], ['int32', 'int32'], 'YES,1\nno,2\nyes,3\nNo,4\nYes,5',
        ["yes", "Yes", "YES"], ["no", "NO", "No"]),
    (['A', 'B'], ['int32', 'int32'], 'foo,bar\nbar,foo', ['foo'], ['bar'])
])
def test_csv_reader_bools(tmpdir, names, dtypes, data, trues, falses):
    fname = tmpdir.mkdir("gdf_csv").join("tmp_csvreader_file11.csv")

    lines = [','.join(names), data]

    with open(str(fname), 'w') as fp:
        fp.write('\n'.join(lines) + '\n')

    # Usage of true_values and false_values makes that column into bool type
    df_out = pd.read_csv(fname, names=names, skiprows=1,
                         dtype=(dtypes[0] if dtypes else None),
                         true_values=trues, false_values=falses)

    out = read_csv(str(fname), names=names, dtype=dtypes, skiprows=1,
                   true_values=trues, false_values=falses)

    assert len(out.columns) == len(df_out.columns)
    assert len(out) == len(df_out)


def test_csv_quotednumbers(tmpdir):
    fname = tmpdir.mkdir("gdf_csv").join("tmp_csvreader_file12.csv")

    names = ['integer', 'decimal']
    dtypes = ['int32', 'float32']
    lines = [','.join(names),
             '1,"3.14"', '"2","300"', '"3",10101.0101', '4,"6.28318"']

    with open(str(fname), 'w') as fp:
        fp.write('\n'.join(lines) + '\n')

    integer_ref = [1, 2, 3, 4]
    decimal_ref = [3.14, 300, 10101.0101, 6.28318]

    cols1 = read_csv(str(fname), names=names, dtype=dtypes, skiprows=1)
    cols2 = read_csv_strings(str(fname), names=names, dtype=dtypes, skiprows=1)

    assert(len(cols2) == 2)
    np.testing.assert_allclose(integer_ref, cols1['integer'])
    np.testing.assert_allclose(decimal_ref, cols1['decimal'])
    np.testing.assert_allclose(integer_ref, cols2[0])
    np.testing.assert_allclose(decimal_ref, cols2[1])


def test_csv_reader_nrows(tmpdir):
    fname = tmpdir.mkdir("gdf_csv").join("tmp_csvreader_file14.csv")

    names = ["int1", "int2"]
    dtypes = ["int32", "int32"]

    rows = 4000000
    read_rows = (rows*3)//4
    skip_rows = (rows - read_rows)//2
    sample_skip = 1000

    with open(str(fname), 'w') as fp:
        fp.write(','.join(names) + '\n')
        for i in range(rows):
            fp.write(str(i) + ', ' + str(2*i) + ' \n')

    # with specified names
    df = read_csv(str(fname),
                  names=names, dtype=dtypes,
                  skiprows=skip_rows + 1, nrows=read_rows)
    assert(df.shape == (read_rows, 2))
    for row in range(0, read_rows//sample_skip, sample_skip):
        assert(df['int1'][row] == row + skip_rows)
        assert(df['int2'][row] == 2 * (row + skip_rows))
    assert(df['int2'][read_rows - 1] == 2 * (read_rows - 1 + skip_rows))

    # with column name inference
    df = read_csv(str(fname),
                  dtype=dtypes,
                  skiprows=skip_rows + 1, nrows=read_rows)
    assert(df.shape == (read_rows, 2))
    assert(str(skip_rows) in list(df)[0])
    assert(str(2*skip_rows) in list(df)[1])
    for row in range(0, read_rows//sample_skip, sample_skip):
        assert(df[list(df)[0]][row] == row + skip_rows + 1)
        assert(df[list(df)[1]][row] == 2 * (row + skip_rows + 1))
    assert(df[list(df)[1]][read_rows - 1] == 2 * (read_rows + skip_rows))

    # nrows larger than the file
    df = read_csv(str(fname),
                  dtype=dtypes, nrows=rows*2)
    assert(df.shape == (rows, 2))
    for row in range(0, rows//sample_skip, sample_skip):
        assert(df['int1'][row] == row)
        assert(df['int2'][row] == 2 * row)
    assert(df['int2'][rows - 1] == 2 * (rows - 1))

    # nrows + skiprows larger than the file
    df = read_csv(str(fname),
                  dtype=dtypes, nrows=read_rows, skiprows=read_rows)
    assert(df.shape == (rows - read_rows, 2))

    # nrows equal to zero
    df = read_csv(str(fname),
                  dtype=dtypes,
                  nrows=0)
    assert(df.shape == (0, 2))

    # with both skipfooter and nrows - should throw
    with pytest.raises(ValueError):
        read_csv(str(fname),
                 nrows=read_rows, skipfooter=1)


def test_csv_reader_gzip_compression_strings(tmpdir):
    fnamebase = tmpdir.mkdir("gdf_csv")
    fname = fnamebase.join("tmp_csvreader_file15.csv")
    fnamez = fnamebase.join("tmp_csvreader_file15.csv.gz")

    names = ['text', 'int']
    dtypes = ['str', 'int']
    lines = [','.join(names), 'a,0', 'b,0', 'c,0', 'd,0']

    with open(str(fname), 'w') as fp:
        fp.write('\n'.join(lines) + '\n')

    with open(str(fname), 'rb') as f_in, gzip.open(str(fnamez), 'wb') as f_out:
        shutil.copyfileobj(f_in, f_out)

    cols = read_csv_strings(str(fnamez), names=names, dtype=dtypes, skiprows=1,
                            decimal='.', thousands="'", compression='gzip')

    assert(len(cols) == 2)
    assert(type(cols[0]) == nvstrings.nvstrings)
    assert(type(cols[1]) == cudf.Series)
    assert(cols[0].sublist([0]).to_host()[0] == 'a')
    assert(cols[0].sublist([1]).to_host()[0] == 'b')
    assert(cols[0].sublist([2]).to_host()[0] == 'c')
    assert(cols[0].sublist([3]).to_host()[0] == 'd')


@pytest.mark.parametrize('skip_rows', [0, 2, 4])
@pytest.mark.parametrize('header_row', [0, 2])
def test_csv_reader_skiprows_header(skip_rows, header_row):

    names = ['float_point', 'integer']
    dtypes = ['float64', 'int64']
    lines = [','.join(names),
             '1.2, 1',
             '2.3, 2',
             '3.4, 3',
             '4.5, 4',
             '5.6, 5',
             '6.7, 6']
    buffer = '\n'.join(lines) + '\n'

    cu_df = read_csv(StringIO(buffer), dtype=dtypes,
                     skiprows=skip_rows, header=header_row)
    pd_df = pd.read_csv(StringIO(buffer),
                        skiprows=skip_rows, header=header_row)

    assert(cu_df.shape == pd_df.shape)
    assert(list(cu_df.columns.values) == list(pd_df.columns.values))


def test_csv_reader_dtype_inference():
    names = ['float_point', 'integer']
    lines = [','.join(names),
             '1.2,1',
             '2.3,2',
             '3.4,3',
             '4.5,4',
             '5.6,5',
             '6.7,6']
    buffer = '\n'.join(lines) + '\n'
    cu_df = read_csv(StringIO(buffer))
    pd_df = pd.read_csv(StringIO(buffer))

    assert(cu_df.shape == pd_df.shape)
    assert(list(cu_df.columns.values) == list(pd_df.columns.values))


def test_csv_reader_dtype_inference_whitespace():
    names = ['float_point', 'integer']
    lines = [','.join(names),
             '  1.2,    1',
             '2.3,2    ',
             '  3.4,   3',
             ' 4.5,4',
             '5.6,  5',
             ' 6.7,6 ']
    buffer = '\n'.join(lines) + '\n'
    cu_df = read_csv(StringIO(buffer))
    pd_df = pd.read_csv(StringIO(buffer))

    assert(cu_df.shape == pd_df.shape)
    assert(list(cu_df.columns.values) == list(pd_df.columns.values))


def test_csv_reader_empty_dataframe():

    dtypes = ['float64', 'int64']
    buffer = 'float_point, integer\n'

    # should work fine with dtypes
    df = read_csv(StringIO(buffer), dtype=dtypes)
    assert(df.shape == (0, 2))

    # should raise an error without dtypes
    with pytest.raises(GDFError):
        read_csv(StringIO(buffer))


def test_csv_reader_filenotfound(tmpdir):
    fname = "non-existing-filename.csv"

    # should raise an error
    with pytest.raises(FileNotFoundError):
        read_csv(str(fname))

    # should raise an error
    dname = tmpdir.mkdir("gdf_csv")
    with pytest.raises(FileNotFoundError):
        read_csv(str(dname))


def test_csv_reader_carriage_return(tmpdir):

    fname = tmpdir.mkdir("gdf_csv").join("tmp_csvreader_file16.csv")

    rows = 1000

    with open(str(fname), 'w') as fp:
        for i in range(rows):
            fp.write(str(i) + ', ' + str(2*i) + '\r\n')

    df = read_csv(str(fname), names=["int1", "int2"])

    assert(len(df) == rows)
    for row in range(0, rows):
        assert(df['int1'][row] == row)
        assert(df['int2'][row] == 2 * row)


def test_csv_reader_bzip2_compression(tmpdir):
    fname = tmpdir.mkdir("gdf_csv").join('tmp_csvreader_file16.csv.bz2')

    df = make_datetime_dataframe()
    df.to_csv(fname, index=False, header=False, compression='bz2')

    df_out = pd.read_csv(fname, names=['col1', 'col2'], parse_dates=[0, 1],
                         dayfirst=True, compression='bz2')
    dtypes = ['date', 'date']
    out = read_csv(str(fname), names=list(df.columns.values), dtype=dtypes,
                   dayfirst=True, compression='bz2')

    assert len(out.columns) == len(df_out.columns)
    pd.util.testing.assert_frame_equal(df_out, out.to_pandas())


def test_csv_reader_tabs():
    names = ['float_point', 'integer', 'date']
    lines = [','.join(names),
             '1.2,\t12,     \t11/22/1995',
             '3.4\t,\t34\t,\t 01/01/2001',
             '\t 5.6,56 \t, 12/12/1970',
             '\t7.8 , 78\t,06/15/2018 \t']
    buffer = '\n'.join(lines) + '\n'

    df = read_csv(StringIO(buffer))

    assert(df.shape == (4, 3))

    floats = [1.2, 3.4, 5.6, 7.8]
    ints = [12, 34, 56, 78]
    dates = ['1995-11-22T00:00:00.000',
             '2001-01-01T00:00:00.000',
             '1970-12-12T00:00:00.000',
             '2018-06-15T00:00:00.000']
    np.testing.assert_allclose(floats, df['float_point'])
    np.testing.assert_allclose(ints, df['integer'])
    for row in range(4):
        assert(str(df['date'][row]) == dates[row])


@pytest.mark.parametrize('segment_bytes', [10000, 19999, 30001, 36000])
def test_csv_reader_byte_range(tmpdir, segment_bytes):
    fname = tmpdir.mkdir("gdf_csv").join("tmp_csvreader_file16.csv")

    names = ['int1', 'int2']

    rows = 10000
    with open(str(fname), 'w') as fp:
        for i in range(rows):
            fp.write(str(i) + ', ' + str(2*i) + ' \n')
    file_size = os.stat(str(fname)).st_size

    ref_df = read_csv(str(fname), names=names)

    dfs = []
    for segment in range((file_size + segment_bytes - 1)//segment_bytes):
        dfs.append(read_csv(str(fname), names=names,
                   byte_range=(segment*segment_bytes, segment_bytes)))
    df = cudf.concat(dfs)

    # comparing only the values here, concat does not update the index
    np.array_equal(ref_df.to_pandas().values, df.to_pandas().values)


@pytest.mark.parametrize('header_row, skip_rows, skip_blanks',
                         [(1, 0, True), ('infer', 2, True), (1, 4, True),
                          (3, 0, False), ('infer', 5, False)])
def test_csv_reader_blanks_and_comments(skip_rows, header_row, skip_blanks):

    lines = ['# first comment line',
             '\n',
             '# third comment line',
             '1,2,3',
             '4,5,6',
             '7,8,9',
             '\n',
             '# last comment line'
             '\n',
             '1,1,1']
    buffer = '\n'.join(lines) + '\n'

    cu_df = read_csv(StringIO(buffer), comment='#', header=header_row,
                     skiprows=skip_rows, skip_blank_lines=skip_blanks)
    pd_df = pd.read_csv(StringIO(buffer), comment='#', header=header_row,
                        skiprows=skip_rows, skip_blank_lines=skip_blanks)

    assert(cu_df.shape == pd_df.shape)
    assert(list(cu_df.columns.values) == list(pd_df.columns.values))


def test_csv_reader_prefix():

    lines = ['1, 1, 1, 1']
    buffer = '\n'.join(lines) + '\n'

    prefix_str = 'a_prefix'
    df = read_csv(StringIO(buffer), header=None, prefix=prefix_str)

    column_names = list(df.columns.values)
    for col in range(len(column_names)):
        assert(column_names[col] == prefix_str + str(col))


<<<<<<< HEAD
def test_csv_reader_delim_whitespace():
    buffer = '1    2  3\n4  5 6\n'

    # with header row
    cu_df = read_csv(StringIO(buffer), delim_whitespace=True)
    pd_df = pd.read_csv(StringIO(buffer), delim_whitespace=True)
    pd.util.testing.assert_frame_equal(pd_df, cu_df.to_pandas())

    # without header row
    cu_df = read_csv(StringIO(buffer), delim_whitespace=True, header=None)
    pd_df = pd.read_csv(StringIO(buffer), delim_whitespace=True, header=None)
    assert(pd_df.shape == cu_df.shape)

    # should raise an error if used with delimiter or sep
    with pytest.raises(ValueError):
        read_csv(StringIO(buffer), delim_whitespace=True, delimiter=' ')
    with pytest.raises(ValueError):
        read_csv(StringIO(buffer), delim_whitespace=True, sep=' ')


def test_csv_reader_unnamed_cols():
    # first and last columns are unnamed
    buffer = ',1,2,3,\n4,5,6,7,8\n'

    cu_df = read_csv(StringIO(buffer))
    pd_df = pd.read_csv(StringIO(buffer))
    assert(all(pd_df.columns == cu_df.columns))


def test_csv_reader_header_quotation():
    buffer = '"1,,1","2,\n,2",3\n4,5,6\n'

    cu_df = read_csv(StringIO(buffer))
    pd_df = pd.read_csv(StringIO(buffer))
    assert(cu_df.shape == (1, 3))
    pd.util.testing.assert_frame_equal(pd_df, cu_df.to_pandas())

    # test cases that fail with pandas
    buffer_pd_fail = '"1,one," , ",2,two" ,3\n4,5,6\n'
    cu_df = read_csv(StringIO(buffer_pd_fail))
    assert(cu_df.shape == (1, 3))
=======
def test_csv_reader_category_hash():

    lines = ['HBM0676', 'KRC0842', 'ILM1441', 'EJV0094', 'ILM1441']
    buffer = '\n'.join(lines) + '\n'

    df = read_csv(StringIO(buffer), names=['user'], dtype=['category'])

    hash_ref = [2022314536, -189888986, 1512937027, 397836265, 1512937027]
    assert(list(df['user']) == hash_ref)
>>>>>>> d8faab75
<|MERGE_RESOLUTION|>--- conflicted
+++ resolved
@@ -805,7 +805,17 @@
         assert(column_names[col] == prefix_str + str(col))
 
 
-<<<<<<< HEAD
+def test_csv_reader_category_hash():
+
+    lines = ['HBM0676', 'KRC0842', 'ILM1441', 'EJV0094', 'ILM1441']
+    buffer = '\n'.join(lines) + '\n'
+
+    df = read_csv(StringIO(buffer), names=['user'], dtype=['category'])
+
+    hash_ref = [2022314536, -189888986, 1512937027, 397836265, 1512937027]
+    assert(list(df['user']) == hash_ref)
+
+
 def test_csv_reader_delim_whitespace():
     buffer = '1    2  3\n4  5 6\n'
 
@@ -846,15 +856,4 @@
     # test cases that fail with pandas
     buffer_pd_fail = '"1,one," , ",2,two" ,3\n4,5,6\n'
     cu_df = read_csv(StringIO(buffer_pd_fail))
-    assert(cu_df.shape == (1, 3))
-=======
-def test_csv_reader_category_hash():
-
-    lines = ['HBM0676', 'KRC0842', 'ILM1441', 'EJV0094', 'ILM1441']
-    buffer = '\n'.join(lines) + '\n'
-
-    df = read_csv(StringIO(buffer), names=['user'], dtype=['category'])
-
-    hash_ref = [2022314536, -189888986, 1512937027, 397836265, 1512937027]
-    assert(list(df['user']) == hash_ref)
->>>>>>> d8faab75
+    assert(cu_df.shape == (1, 3))