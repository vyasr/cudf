--- conflicted
+++ resolved
@@ -16,10 +16,10 @@
 
 #pragma once
 
+#include <cudf/detail/nvtx/ranges.hpp>
 #include <cudf/detail/utilities/integer_utils.hpp>
 #include <cudf/types.hpp>
 #include <cudf/utilities/error.hpp>
-#include <cudf/detail/nvtx/ranges.hpp>
 
 #include <cub/cub.cuh>
 
@@ -59,7 +59,8 @@
           cudf::size_type elements_per_thread = 1)
     : num_threads_per_block(num_threads_per_block_),
       num_blocks(util::div_rounding_up_safe(overall_num_elements,
-                                            elements_per_thread * num_threads_per_block)) {
+                                            elements_per_thread * num_threads_per_block))
+  {
     CUDF_EXPECTS(num_threads_per_block > 0, "num_threads_per_block must be > 0");
     CUDF_EXPECTS(num_blocks > 0, "num_blocks must be > 0");
   }
@@ -83,7 +84,8 @@
  * `threadIdx.x == 0`. The returned value on all other threads is undefined.
  */
 template <int32_t block_size, int32_t leader_lane = 0, typename T>
-__device__ T single_lane_block_sum_reduce(T lane_value) {
+__device__ T single_lane_block_sum_reduce(T lane_value)
+{
   static_assert(block_size <= 1024, "Invalid block size.");
   static_assert(std::is_arithmetic<T>::value, "Invalid non-arithmetic type.");
   constexpr auto warps_per_block{block_size / warp_size};
@@ -119,14 +121,10 @@
 cudf::size_type elements_per_thread(Kernel kernel,
                                     cudf::size_type total_size,
                                     cudf::size_type block_size,
-<<<<<<< HEAD
                                     cudf::size_type max_per_thread = 32)
 {
   CUDF_FUNC_RANGE();
 
-=======
-                                    cudf::size_type max_per_thread = 32) {
->>>>>>> f840562c
   // calculate theoretical occupancy
   int max_blocks = 0;
   CUDA_TRY(cudaOccupancyMaxActiveBlocksPerMultiprocessor(&max_blocks, kernel, block_size, 0));
@@ -142,17 +140,18 @@
 /**
  * @brief Finds the smallest value not less than `number_to_round` and modulo `modulus` is
  * zero. Expects modulus to be a power of 2.
- * 
+ *
  * @note Does not throw or otherwise verify the user has passed in a modulus that is a
  * power of 2.
- *  
+ *
  * @param[in] number_to_round The value to be rounded up
  * @param[in] modulus The modulus to be rounded up to.  Must be a power of 2.
- * 
+ *
  * @return cudf::size_type Elements per thread that can be processed for given specification.
  */
 template <typename T>
-__device__ inline T round_up_pow2(T number_to_round, T modulus) {
+__device__ inline T round_up_pow2(T number_to_round, T modulus)
+{
   return (number_to_round + (modulus - 1)) & -modulus;
 }
 
