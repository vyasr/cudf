# Copyright (c) 2018-2020, NVIDIA CORPORATION.

import pickle
import warnings
from numbers import Number

import numpy as np
import pandas as pd
import pyarrow as pa
from numba import cuda, njit

import nvstrings
import rmm

import cudf
import cudf._lib as libcudf
import cudf._libxx as libcudfxx
from cudf._libxx.column import Column
from cudf._libxx.stream_compaction import unique_count as cpp_unique_count
from cudf.core.buffer import Buffer
from cudf.core.dtypes import CategoricalDtype
from cudf.utils import cudautils, ioutils, utils
from cudf.utils.dtypes import (
    is_categorical_dtype,
    is_scalar,
    is_string_dtype,
    np_to_pa_dtype,
)
from cudf.utils.utils import (
    buffers_from_pyarrow,
    calc_chunk_size,
    mask_bitsize,
)


class ColumnBase(Column):
    def __init__(self, data, size, dtype, mask=None, offset=0, children=()):
        """
        Parameters
        ----------
        data : Buffer
        dtype
            The type associated with the data Buffer
        mask : Buffer, optional
        children : tuple, optional
        """
        super().__init__(
            data,
            size=size,
            dtype=dtype,
            mask=mask,
            offset=offset,
            children=children,
        )

    def __reduce__(self):
        return (
            build_column,
            (self.data, self.dtype, self.mask, self.offset, self.children),
        )

    def as_frame(self, name=None):
        from cudf.core.frame import Frame

        """
        Converts a Column to Frame
        """
        return Frame({name: self.copy(deep=False)})

    @property
    def data_array_view(self):
        """
        View the data as a device array or nvstrings object
        """
        if self.dtype == "object":
            return self.nvstrings

        if is_categorical_dtype(self.dtype):
            return self.codes.data_array_view
        else:
            dtype = self.dtype

        result = rmm.device_array_from_ptr(
            ptr=self.data.ptr, nelem=len(self), dtype=dtype
        )
        result.gpu_data._obj = self
        return result

    @property
    def mask_array_view(self):
        """
        View the mask as a device array
        """
        result = rmm.device_array_from_ptr(
            ptr=self.mask.ptr,
            nelem=calc_chunk_size(len(self), mask_bitsize),
            dtype=np.int8,
        )
        result.gpu_data._obj = self
        return result

    def __len__(self):
        return self.size

    def to_pandas(self):
        arr = self.data_array_view
        sr = pd.Series(arr.copy_to_host())

        if self.nullable:
            mask_bits = self.mask_array_view.copy_to_host()
            mask_bytes = (
                cudautils.expand_mask_bits(len(self), mask_bits)
                .copy_to_host()
                .astype(bool)
            )
            sr[~mask_bytes] = None
        return sr

    def equals(self, other):
        if self is other:
            return True
        if other is None or len(self) != len(other):
            return False
        if len(self) == 1:
            val = self[0] == other[0]
            # when self is multiindex we need to checkall
            if isinstance(val, np.ndarray):
                return val.all()
            return bool(val)
        return self.unordered_compare("eq", other).min()

    def __sizeof__(self):
        n = self.data.size
        if self.nullable:
            n += self.mask.size
        return n

    def set_mask(self, mask):
        """
        Return a Column with the same data but new mask.

        Parameters
        ----------
        mask : 1D array-like
            The null-mask.  Valid values are marked as ``1``; otherwise ``0``.
            The mask bit given the data index ``idx`` is computed as::

                (mask[idx // 8] >> (idx % 8)) & 1
        """
        if mask is None:
            return self
        mask = Buffer(mask)
        return build_column(
            self.data,
            self.dtype,
            mask=mask,
            offset=self.offset,
            children=self.children,
        )

    @staticmethod
    def from_mem_views(data_mem, mask_mem=None, null_count=None):
        """Create a Column object from a data device array (or nvstrings
           object), and an optional mask device array
        """
        raise NotImplementedError

    @classmethod
    def _concat(cls, objs, dtype=None):
        from cudf.core.series import Series
        from cudf.core.column import (
            StringColumn,
            CategoricalColumn,
            NumericalColumn,
        )

        if len(objs) == 0:
            dtype = pd.api.types.pandas_dtype(dtype)
            if is_categorical_dtype(dtype):
                dtype = CategoricalDtype()
            return column_empty(0, dtype=dtype, masked=True)

        # If all columns are `NumericalColumn` with different dtypes,
        # we cast them to a common dtype.
        # Notice, we can always cast pure null columns
        not_null_cols = list(filter(lambda o: len(o) != o.null_count, objs))
        if len(not_null_cols) > 0 and (
            len(
                [
                    o
                    for o in not_null_cols
                    if not isinstance(o, NumericalColumn)
                    or np.issubdtype(o.dtype, np.datetime64)
                ]
            )
            == 0
        ):
            col_dtypes = [o.dtype for o in not_null_cols]
            # Use NumPy to find a common dtype
            common_dtype = np.find_common_type(col_dtypes, [])
            # Cast all columns to the common dtype
            for i in range(len(objs)):
                objs[i] = objs[i].astype(common_dtype)

        # Find the first non-null column:
        head = objs[0]
        for i, obj in enumerate(objs):
            if len(obj) != obj.null_count:
                head = obj
                break

        for i, obj in enumerate(objs):
            # Check that all columns are the same type:
            if not pd.api.types.is_dtype_equal(objs[i].dtype, head.dtype):
                # if all null, cast to appropriate dtype
                if len(obj) == obj.null_count:
                    from cudf.core.column import column_empty_like

                    objs[i] = column_empty_like(
                        head, dtype=head.dtype, masked=True, newsize=len(obj)
                    )

        # Handle categories for categoricals
        if all(isinstance(o, CategoricalColumn) for o in objs):
            cats = (
                Series(ColumnBase._concat([o.categories for o in objs]))
                .drop_duplicates()
                ._column
            )
            objs = [
                o.cat()._set_categories(cats, is_unique=True) for o in objs
            ]

        head = objs[0]
        for obj in objs:
            if not (obj.dtype == head.dtype):
                raise ValueError("All series must be of same type")

        newsize = sum(map(len, objs))
        if newsize > libcudfxx.MAX_COLUMN_SIZE:
            raise MemoryError(
                "Result of concat cannot have "
                "size > {}".format(libcudfxx.MAX_COLUMN_SIZE_STR)
            )

        # Handle strings separately
        if all(isinstance(o, StringColumn) for o in objs):
            result_nbytes = sum(o._nbytes for o in objs)
            if result_nbytes > libcudfxx.MAX_STRING_COLUMN_BYTES:
                raise MemoryError(
                    "Result of concat cannot have > {}  bytes".format(
                        libcudfxx.MAX_STRING_COLUMN_BYTES_STR
                    )
                )
            objs = [o.nvstrings for o in objs]
            return as_column(nvstrings.from_strings(*objs))

        # Filter out inputs that have 0 length
        objs = [o for o in objs if len(o) > 0]
        nulls = any(col.nullable for col in objs)

        if is_categorical_dtype(head):
            data_dtype = head.codes.dtype
            data = None
            children = (column_empty(newsize, dtype=head.codes.dtype),)
        else:
            data_dtype = head.dtype
            data = Buffer.empty(size=newsize * data_dtype.itemsize)
            children = ()

        # Allocate output mask only if there's nulls in the input objects
        mask = None
        if nulls:
            mask = Buffer(utils.make_mask(newsize))

        col = build_column(
            data=data, dtype=head.dtype, mask=mask, children=children
        )

        # Performance the actual concatenation
        if newsize > 0:
            col = libcudf.concat._column_concat(objs, col)

        return col

    def dropna(self):
<<<<<<< HEAD
        dropped_col = (
            self.as_frame().drop_nulls()._data[None].copy(deep=False)
        )
=======
        dropped_col = self.as_frame().dropna()._data[None].copy(deep=False)
>>>>>>> 8ffc7877
        return dropped_col

    def _get_mask_as_column(self):
        data = Buffer(cudautils.ones(len(self), dtype=np.bool_))
        mask = as_column(data=data)
        if self.nullable:
            mask = mask.set_mask(self._mask).fillna(False)
        return mask

    def _memory_usage(self, **kwargs):
        return self.__sizeof__()

    def allocate_mask(self, all_valid=True):
        """Return a new Column with a newly allocated mask buffer.
        If ``all_valid`` is True, the new mask is set to all valid.
        If ``all_valid`` is False, the new mask is set to all null.
        """
        nelem = len(self)
        mask_sz = utils.calc_chunk_size(nelem, utils.mask_bitsize)
        mask = rmm.device_array(mask_sz, dtype=utils.mask_dtype)
        if nelem > 0:
            cudautils.fill_value(mask, 0xFF if all_valid else 0)
        mask = Buffer(mask)
        return self.set_mask(mask=mask)

    def to_gpu_array(self, fillna=None):
        """Get a dense numba device array for the data.

        Parameters
        ----------
        fillna : scalar, 'pandas', or None
            See *fillna* in ``.to_array``.

        Notes
        -----

        if ``fillna`` is ``None``, null values are skipped.  Therefore, the
        output size could be smaller.
        """
        if fillna:
            return self.fillna(self.default_na_value()).data_array_view
        else:
            return self.dropna().data_array_view

    def to_array(self, fillna=None):
        """Get a dense numpy array for the data.

        Parameters
        ----------
        fillna : scalar, 'pandas', or None
            Defaults to None, which will skip null values.
            If it equals "pandas", null values are filled with NaNs.
            Non integral dtype is promoted to np.float64.

        Notes
        -----

        if ``fillna`` is ``None``, null values are skipped.  Therefore, the
        output size could be smaller.
        """
        return self.to_gpu_array(fillna=fillna).copy_to_host()

    @property
    def valid_count(self):
        """Number of non-null values"""
        return len(self) - self.null_count

    @property
    def nullmask(self):
        """The gpu buffer for the null-mask
        """
        if self.nullable:
            return self.mask_array_view
        else:
            raise ValueError("Column has no null mask")

    def copy_data(self):
        """Copy the column with a new allocation of the data but not the mask,
        which is shared by the new column.
        """
        return self.replace(data=self.data.copy())

    def copy(self, deep=True):
        """Columns are immutable, so a deep copy produces a copy of the
        underlying data and mask and a shallow copy creates a new column and
        copies the references of the data and mask.
        """
        if deep:
            return libcudf.copying.copy_column(self)
        else:
            return build_column(
                self.data,
                self.dtype,
                mask=self.mask,
                offset=self.offset,
                children=self.children,
            )

    def view(self, newcls, **kwargs):
        """View the underlying column data differently using a subclass of
        ColumnBase

        Parameters
        ----------
        newcls : ColumnBase
            The logical view to be used
        **kwargs :
            Additional paramters for instantiating instance of *newcls*.
            Valid keywords are valid parameters for ``newcls.__init__``.
            Any omitted keywords will be defaulted to the corresponding
            attributes in ``self``.
        """
        params = Column._replace_defaults(self)
        params.update(kwargs)
        if "mask" in kwargs and "null_count" not in kwargs:
            del params["null_count"]
        return newcls(**params)

    def element_indexing(self, index):
        """Default implementation for indexing to an element

        Raises
        ------
        ``IndexError`` if out-of-bound
        """
        index = np.int32(index)
        if index < 0:
            index = len(self) + index
        if index > len(self) - 1:
            raise IndexError
        val = self.data_array_view[index]  # this can raise IndexError
        if isinstance(val, nvstrings.nvstrings):
            val = val.to_host()[0]
        valid = (
            cudautils.mask_get.py_func(self.mask_array_view, index)
            if self.mask
            else True
        )
        return val if valid else None

    def __getitem__(self, arg):
        from cudf.core.column import column

        if isinstance(arg, Number):
            arg = int(arg)
            return self.element_indexing(arg)
        elif isinstance(arg, slice):

            if is_categorical_dtype(self):
                codes = self.codes[arg]
                return build_column(
                    data=None,
                    dtype=self.dtype,
                    mask=codes.mask,
                    children=(codes,),
                )

            start, stop, stride = arg.indices(len(self))
            if start == stop:
                return column_empty(0, self.dtype, masked=True)
            # compute mask slice
            if self.has_nulls:
                if arg.step is not None and arg.step != 1:
                    raise NotImplementedError(arg)

                # slicing data
                slice_data = self.data_array_view[arg]
                # slicing mask
                data_size = self.size
                bytemask = cudautils.expand_mask_bits(
                    data_size, self.mask_array_view
                )
                slice_mask = cudautils.compact_mask_bytes(bytemask[arg])
            else:
                slice_data = self.data_array_view[arg]
                slice_mask = None
            if self.dtype == "object":
                return as_column(slice_data)
            else:
                if arg.step is not None and arg.step != 1:
                    slice_data = cudautils.as_contiguous(slice_data)
                    slice_data = Buffer(slice_data)
                else:
                    # data Buffer lifetime is tied to self:
                    slice_data = Buffer(
                        data=slice_data.device_ctypes_pointer.value,
                        size=slice_data.nbytes,
                        owner=self,
                    )

                # mask Buffer lifetime is not:
                if slice_mask is not None:
                    slice_mask = Buffer(slice_mask)

                return build_column(slice_data, self.dtype, mask=slice_mask)
        else:
            arg = column.as_column(arg)
            if len(arg) == 0:
                arg = column.as_column([], dtype="int32")
            if pd.api.types.is_integer_dtype(arg.dtype):
                return self.take(arg)
            if pd.api.types.is_bool_dtype(arg.dtype):
                return self.apply_boolean_mask(arg)
            raise NotImplementedError(type(arg))

    def __setitem__(self, key, value):
        """
        Set the value of self[key] to value.

        If value and self are of different types,
        value is coerced to self.dtype
        """
        from cudf.core import column

        if isinstance(key, slice):
            key_start, key_stop, key_stride = key.indices(len(self))
            if key_stride != 1:
                raise NotImplementedError("Stride not supported in slice")
            nelem = abs(key_stop - key_start)
        else:
            key = column.as_column(key)
            if pd.api.types.is_bool_dtype(key.dtype):
                if not len(key) == len(self):
                    raise ValueError(
                        "Boolean mask must be of same length as column"
                    )
                key = column.as_column(cudautils.arange(len(self)))[key]
            nelem = len(key)

        if is_scalar(value):
            if is_categorical_dtype(self.dtype):
                from cudf.utils.cudautils import fill_value

                data = rmm.device_array(nelem, dtype=self.codes.dtype)
                fill_value(data, self._encode(value))
                value = build_categorical_column(
                    categories=self.dtype.categories,
                    codes=as_column(data),
                    ordered=self.dtype.ordered,
                )
            elif value is None:
                value = column.column_empty(nelem, self.dtype, masked=True)
            else:
                to_dtype = pd.api.types.pandas_dtype(self.dtype)
                value = utils.scalar_broadcast_to(value, nelem, to_dtype)

        value = column.as_column(value).astype(self.dtype)

        if len(value) != nelem:
            msg = (
                f"Size mismatch: cannot set value "
                f"of size {len(value)} to indexing result of size "
                f"{nelem}"
            )
            raise ValueError(msg)

        if is_categorical_dtype(value.dtype):
            value = value.cat().set_categories(self.categories)._column
            assert self.dtype == value.dtype

        if isinstance(key, slice):
            out = libcudf.copying.copy_range(
                self, value, key_start, key_stop, 0
            )
        else:
            try:
                out = libcudf.copying.scatter(value, key, self)
            except RuntimeError as e:
                if "out of bounds" in str(e):
                    raise IndexError(
                        f"index out of bounds for column of size {len(self)}"
                    )
                raise

        self._mimic_inplace(out, inplace=True)

    def fillna(self, value):
        """Fill null values with ``value``.

        Returns a copy with null filled.
        """
        if not self.nullable:
            return self
        out = cudautils.fillna(
            data=self.data_array_view, mask=self.mask_array_view, value=value
        )
        return self.replace(data=Buffer(out), mask=None, null_count=0)

    def isnull(self):
        """Identify missing values in a Column.
        """
        return libcudf.unaryops.is_null(self)

    def isna(self):
        """Identify missing values in a Column. Alias for isnull.
        """
        return self.isnull()

    def notna(self):
        """Identify non-missing values in a Column.
        """
        return libcudf.unaryops.is_not_null(self)

    def notnull(self):
        """Identify non-missing values in a Column. Alias for notna.
        """
        return self.notna()

    def _invert(self):
        """Internal convenience function for inverting masked array

        Returns
        -------
        DeviceNDArray
           logical inverted mask
        """
        if self.has_nulls:
            raise ValueError("Column must have no nulls.")
        gpu_mask = self.data_array_view
        cudautils.invert_mask(gpu_mask, gpu_mask)
        return self.replace(data=Buffer(gpu_mask), mask=None, null_count=0)

    def find_first_value(self, value):
        """
        Returns offset of first value that matches
        """
        # FIXME: Inefficient find in CPU code
        arr = self.to_array()
        indices = np.argwhere(arr == value)
        if not len(indices):
            raise ValueError("value not found")
        return indices[-1, 0]

    def find_last_value(self, value):
        """
        Returns offset of last value that matches
        """
        arr = self.to_array()
        indices = np.argwhere(arr == value)
        if not len(indices):
            raise ValueError("value not found")
        return indices[-1, 0]

    def append(self, other):
        from cudf.core.column import as_column

        return ColumnBase._concat([self, as_column(other)])

    def quantile(self, q, interpolation, exact):
        if isinstance(q, Number):
            quant = [float(q)]
        elif isinstance(q, list) or isinstance(q, np.ndarray):
            quant = q
        else:
            msg = "`q` must be either a single element, list or numpy array"
            raise TypeError(msg)
        return libcudf.quantile.quantile(self, quant, interpolation, exact)

    def take(self, indices):
        """Return Column by taking values from the corresponding *indices*.
        """
        from cudf.core.column import column_empty_like

        # Handle zero size
        if indices.size == 0:
            return column_empty_like(self, newsize=0)

        try:
            result = libcudf.copying.gather(self, indices)
        except RuntimeError as e:
            if "out of bounds" in str(e):
                raise IndexError(
                    f"index out of bounds for column of size {len(self)}"
                )
            raise

        return result

    def as_mask(self):
        """Convert booleans to bitmask

        Returns
        -------
        device array
        """

        if self.has_nulls:
            raise ValueError("Column must have no nulls.")

        return cudautils.compact_mask_bytes(self.data_array_view)

    @ioutils.doc_to_dlpack()
    def to_dlpack(self):
        """{docstring}"""
        import cudf.io.dlpack as dlpack

        return dlpack.to_dlpack(self)

    @property
    def is_unique(self):
        return self.unique_count() == len(self)

    @property
    def is_monotonic(self):
        return self.is_monotonic_increasing

    @property
    def is_monotonic_increasing(self):
        raise (NotImplementedError)

    @property
    def is_monotonic_decreasing(self):
        raise (NotImplementedError)

    def get_slice_bound(self, label, side, kind):
        """
        Calculate slice bound that corresponds to given label.
        Returns leftmost (one-past-the-rightmost if ``side=='right'``) position
        of given label.
        Parameters
        ----------
        label : object
        side : {'left', 'right'}
        kind : {'ix', 'loc', 'getitem'}
        """
        assert kind in ["ix", "loc", "getitem", None]
        if side not in ("left", "right"):
            raise ValueError(
                "Invalid value for side kwarg,"
                " must be either 'left' or 'right': %s" % (side,)
            )

        # TODO: Handle errors/missing keys correctly
        #       Not currently using `kind` argument.
        if side == "left":
            return self.find_first_value(label, closest=True)
        if side == "right":
            return self.find_last_value(label, closest=True) + 1

    def sort_by_values(self):
        raise NotImplementedError

    def _unique_segments(self):
        """ Common code for unique, unique_count and value_counts"""
        # make dense column
        densecol = self.dropna()
        # sort the column
        sortcol, _ = densecol.sort_by_values()
        # find segments
        sortedvals = sortcol.data_array_view
        segs, begins = cudautils.find_segments(sortedvals)
        return segs, sortedvals

    def unique_count(self, method="sort", dropna=True):
        if method != "sort":
            msg = "non sort based unique_count() not implemented yet"
            raise NotImplementedError(msg)
        return cpp_unique_count(self, ignore_nulls=dropna)

    def repeat(self, repeats, axis=None):
        assert axis in (None, 0)
        return libcudf.filling.repeat([self], repeats)[0]

    def _mimic_inplace(self, result, inplace=False):
        """
        If `inplace=True`, used to mimic an inplace operation
        by replacing data in ``self`` with data in ``result``.

        Otherwise, returns ``result`` unchanged.
        """
        if inplace:
            self.data = result.data
            self.mask = result.mask
            self.dtype = result.dtype
            self.size = result.size
            self.offset = result.offset
            if hasattr(result, "children"):
                self.children = result.children
                if is_string_dtype(self):
                    # force recomputation of nvstrings/nvcategory
                    self._nvstrings = None
                    self._nvcategory = None
            self.__class__ = result.__class__
        else:
            return result

    def astype(self, dtype, **kwargs):
        if is_categorical_dtype(dtype):
            return self.as_categorical_column(dtype, **kwargs)
        elif pd.api.types.pandas_dtype(dtype).type in (np.str_, np.object_):
            return self.as_string_column(dtype, **kwargs)

        elif np.issubdtype(dtype, np.datetime64):
            return self.as_datetime_column(dtype, **kwargs)

        else:
            return self.as_numerical_column(dtype, **kwargs)

    def as_categorical_column(self, dtype, **kwargs):
        if "ordered" in kwargs:
            ordered = kwargs["ordered"]
        else:
            ordered = False

        sr = cudf.Series(self)
        labels, cats = sr.factorize()

        # string columns include null index in factorization; remove:
        if (
            pd.api.types.pandas_dtype(self.dtype).type in (np.str_, np.object_)
        ) and self.has_nulls:
            cats = cats.dropna()
            labels = labels - 1

        return build_categorical_column(
            categories=cats,
            codes=labels._column,
            mask=self.mask,
            ordered=ordered,
        )

    def as_numerical_column(self, dtype, **kwargs):
        raise NotImplementedError

    def as_datetime_column(self, dtype, **kwargs):
        raise NotImplementedError

    def as_string_column(self, dtype, **kwargs):
        raise NotImplementedError

    def apply_boolean_mask(self, mask):
        mask = as_column(mask, dtype="bool")
        result = (
            self.as_frame()
            ._apply_boolean_mask(boolean_mask=mask)
            ._data[None]
            .copy(deep=False)
        )
        return result

    def argsort(self, ascending):
        _, inds = self.sort_by_values(ascending=ascending)
        return inds

    @property
    def __cuda_array_interface__(self):
        output = {
            "shape": (len(self),),
            "strides": (self.dtype.itemsize,),
            "typestr": self.dtype.str,
            "data": (self.data.ptr, True),
            "version": 1,
        }

        if self.nullable and self.has_nulls:
            from types import SimpleNamespace

            # Create a simple Python object that exposes the
            # `__cuda_array_interface__` attribute here since we need to modify
            # some of the attributes from the numba device array
            mask = SimpleNamespace(
                __cuda_array_interface__={
                    "shape": (len(self),),
                    "typestr": "<t1",
                    "data": (self.mask.ptr, True),
                    "version": 1,
                }
            )
            output["mask"] = mask

        return output

    def serialize(self):
        header = {}
        frames = []
        header["type"] = pickle.dumps(type(self))
        header["dtype"] = self.dtype.str
        data_frames = [self.data_array_view]
        frames.extend(data_frames)

        if self.nullable:
            mask_frames = [self.mask_array_view]
        else:
            mask_frames = []
        frames.extend(mask_frames)
        header["frame_count"] = len(frames)
        return header, frames

    @classmethod
    def deserialize(cls, header, frames):
        dtype = header["dtype"]
        data = Buffer(frames[0])
        mask = None
        if header["frame_count"] > 1:
            mask = Buffer(frames[1])
        return build_column(data=data, dtype=dtype, mask=mask)


def column_empty_like(column, dtype=None, masked=False, newsize=None):
    """Allocate a new column like the given *column*
    """
    if dtype is None:
        dtype = column.dtype
    row_count = len(column) if newsize is None else newsize

    if (
        hasattr(column, "dtype")
        and is_categorical_dtype(column.dtype)
        and dtype == column.dtype
    ):
        codes = column_empty_like(column.codes, masked=masked, newsize=newsize)
        return build_column(
            data=None, dtype=dtype, mask=codes.mask, children=(codes,)
        )

    return column_empty(row_count, dtype, masked)


def column_empty_like_same_mask(column, dtype):
    """Create a new empty Column with the same length and the same mask.

    Parameters
    ----------
    dtype : np.dtype like
        The dtype of the data buffer.
    """
    result = column_empty_like(column, dtype)
    if column.nullable:
        result.mask = column.mask
    return result


def column_empty(row_count, dtype="object", masked=False):
    """Allocate a new column like the given row_count and dtype.
    """
    dtype = pd.api.types.pandas_dtype(dtype)
    children = ()

    if is_categorical_dtype(dtype):
        data = None
        children = (
            build_column(
                data=Buffer.empty(row_count * np.dtype("int32").itemsize),
                dtype="int32",
            ),
        )
    elif dtype.kind in "OU":
        data = None
        children = (
            build_column(
                data=Buffer.empty(
                    (row_count + 1) * np.dtype("int32").itemsize
                ),
                dtype="int32",
            ),
            build_column(
                data=Buffer.empty(row_count * np.dtype("int8").itemsize),
                dtype="int8",
            ),
        )
    else:
        data = Buffer.empty(row_count * dtype.itemsize)

    if masked:
        mask = Buffer(cudautils.make_empty_mask(row_count))
    else:
        mask = None

    return build_column(data, dtype, mask=mask, children=children)


def build_column(
    data, dtype, mask=None, offset=0, children=(), categories=None
):
    """
    Build a Column of the appropriate type from the given parameters

    Parameters
    ----------
    data : Buffer
        The data buffer (can be None if constructin certain Column
        types like StringColumn or CategoricalColumn)
    dtype
        The dtype associated with the Column to construct
    mask : Buffer, optionapl
        The mask buffer
    offset : int, optional
    children : tuple, optional
    categories : Column, optional
        If constructing a CategoricalColumn, a Column containing
        the categories
    """
    from cudf.core.column.numerical import NumericalColumn
    from cudf.core.column.datetime import DatetimeColumn
    from cudf.core.column.categorical import CategoricalColumn
    from cudf.core.column.string import StringColumn

    dtype = pd.api.types.pandas_dtype(dtype)

    if is_categorical_dtype(dtype):
        if not len(children) == 1:
            raise ValueError(
                "Must specify exactly one child column for CategoricalColumn"
            )
        if not isinstance(children[0], ColumnBase):
            raise TypeError("children must be a tuple of Columns")
        return CategoricalColumn(
            dtype=dtype, mask=mask, offset=offset, children=children
        )
    elif dtype.type is np.datetime64:
        return DatetimeColumn(data=data, dtype=dtype, mask=mask, offset=offset)
    elif dtype.type in (np.object_, np.str_):
        return StringColumn(mask=mask, offset=offset, children=children)
    else:
        return NumericalColumn(
            data=data, dtype=dtype, mask=mask, offset=offset
        )


def build_categorical_column(
    categories, codes, mask=None, offset=0, ordered=None
):
    """
    Build a CategoricalColumn

    Parameters
    ----------
    categories : Column
        Column of categories
    codes : Column
        Column of codes, the size of the resulting Column will be
        the size of `codes`
    mask : Buffer
        Null mask
    offset : int
    ordered : bool
        Indicates whether the categories are ordered
    """
    dtype = CategoricalDtype(categories=as_column(categories), ordered=ordered)
    return build_column(
        data=None,
        dtype=dtype,
        mask=mask,
        offset=offset,
        children=(as_column(codes),),
    )


def as_column(arbitrary, nan_as_null=True, dtype=None, length=None):
    """Create a Column from an arbitrary object

    Parameters
    ----------
    arbitrary : object
        Object to construct the Column from. See *Notes*.
    nan_as_null : bool,optional
        If True (default), treat NaN values in arbitrary as null.
    dtype : optional
        Optionally typecast the construted Column to the given
        dtype.
    length : int, optional
        If `arbitrary` is a scalar, broadcast into a Column of
        the given length.

    Returns
    -------
    A Column of the appropriate type and size.

    Notes
    -----
    Currently support inputs are:

    * ``Column``
    * ``Series``
    * ``Index``
    * Scalars (can be broadcasted to a specified `length`)
    * Objects exposing ``__cuda_array_interface__`` (e.g., numba device arrays)
    * Objects exposing ``__array_interface__``(e.g., numpy arrays)
    * pyarrow array
    * pandas.Categorical objects
    """

    from cudf.core.column import numerical, categorical, datetime, string
    from cudf.core.series import Series
    from cudf.core.index import Index

    if isinstance(arbitrary, ColumnBase):
        if dtype is not None:
            return arbitrary.astype(dtype)
        else:
            return arbitrary

    elif isinstance(arbitrary, Series):
        data = arbitrary._column
        if dtype is not None:
            data = data.astype(dtype)
    elif isinstance(arbitrary, Index):
        data = arbitrary._values
        if dtype is not None:
            data = data.astype(dtype)
    elif isinstance(arbitrary, nvstrings.nvstrings):
        byte_count = arbitrary.byte_count()
        if byte_count > libcudfxx.MAX_STRING_COLUMN_BYTES:
            raise MemoryError(
                "Cannot construct string columns "
                "containing > {} bytes. "
                "Consider using dask_cudf to partition "
                "your data.".format(libcudfxx.MAX_STRING_COLUMN_BYTES_STR)
            )
        sbuf = Buffer.empty(arbitrary.byte_count())
        obuf = Buffer.empty(
            (arbitrary.size() + 1) * np.dtype("int32").itemsize
        )

        nbuf = None
        if arbitrary.null_count() > 0:
            mask_size = calc_chunk_size(arbitrary.size(), mask_bitsize)
            nbuf = Buffer.empty(mask_size)
            arbitrary.set_null_bitmask(nbuf.ptr, bdevmem=True)
        arbitrary.to_offsets(sbuf.ptr, obuf.ptr, None, bdevmem=True)
        children = (
            build_column(obuf, dtype="int32"),
            build_column(sbuf, dtype="int8"),
        )
        data = build_column(
            data=None, dtype="object", mask=nbuf, children=children
        )
        data._nvstrings = arbitrary

    elif isinstance(arbitrary, Buffer):
        if dtype is None:
            raise TypeError(f"dtype cannot be None if 'arbitrary' is a Buffer")
        data = build_column(arbitrary, dtype=dtype)

    elif cuda.devicearray.is_cuda_ndarray(arbitrary):
        data = as_column(Buffer(arbitrary), dtype=arbitrary.dtype)
        if (
            data.dtype in [np.float16, np.float32, np.float64]
            and arbitrary.size > 0
        ):
            if nan_as_null:
                mask = libcudf.unaryops.nans_to_nulls(data)
                data.mask = mask

        elif data.dtype.kind == "M":
            null = column_empty_like(data, masked=True, newsize=1)
            col = libcudf.replace.replace(
                as_column(Buffer(arbitrary), dtype=arbitrary.dtype),
                as_column(
                    Buffer(np.array([np.datetime64("NaT")], dtype=data.dtype)),
                    dtype=arbitrary.dtype,
                ),
                null,
            )
            data = datetime.DatetimeColumn(
                data=Buffer(arbitrary), dtype=data.dtype, mask=col.mask
            )

    elif hasattr(arbitrary, "__cuda_array_interface__"):
        desc = arbitrary.__cuda_array_interface__
        data = _data_from_cuda_array_interface_desc(arbitrary)
        mask = _mask_from_cuda_array_interface_desc(arbitrary)
        dtype = np.dtype(desc["typestr"])
        col = build_column(data, dtype=dtype, mask=mask)
        return col

    elif isinstance(arbitrary, np.ndarray):
        # CUDF assumes values are always contiguous
        if not arbitrary.flags["C_CONTIGUOUS"]:
            arbitrary = np.ascontiguousarray(arbitrary)

        if dtype is not None:
            arbitrary = arbitrary.astype(dtype)

        if arbitrary.dtype.kind == "M":
            data = datetime.DatetimeColumn.from_numpy(arbitrary)

        elif arbitrary.dtype.kind in ("O", "U"):
            data = as_column(pa.Array.from_pandas(arbitrary))
        else:
            data = as_column(rmm.to_device(arbitrary), nan_as_null=nan_as_null)

    elif isinstance(arbitrary, pa.Array):
        if isinstance(arbitrary, pa.StringArray):
            nbuf, obuf, sbuf = buffers_from_pyarrow(arbitrary)
            children = (
                build_column(data=obuf, dtype="int32"),
                build_column(data=sbuf, dtype="int8"),
            )

            data = string.StringColumn(mask=nbuf, children=children)

        elif isinstance(arbitrary, pa.NullArray):
            new_dtype = pd.api.types.pandas_dtype(dtype)
            if (type(dtype) == str and dtype == "empty") or dtype is None:
                new_dtype = pd.api.types.pandas_dtype(
                    arbitrary.type.to_pandas_dtype()
                )

            if is_categorical_dtype(new_dtype):
                arbitrary = arbitrary.dictionary_encode()
            else:
                if nan_as_null:
                    arbitrary = arbitrary.cast(np_to_pa_dtype(new_dtype))
                else:
                    # casting a null array doesn't make nans valid
                    # so we create one with valid nans from scratch:
                    if new_dtype == np.dtype("object"):
                        arbitrary = utils.scalar_broadcast_to(
                            None, (len(arbitrary),), dtype=new_dtype
                        )
                    else:
                        arbitrary = utils.scalar_broadcast_to(
                            np.nan, (len(arbitrary),), dtype=new_dtype
                        )
            data = as_column(arbitrary, nan_as_null=nan_as_null)
        elif isinstance(arbitrary, pa.DictionaryArray):
            codes = as_column(arbitrary.indices)
            if isinstance(arbitrary.dictionary, pa.NullArray):
                categories = as_column([], dtype="object")
            else:
                categories = as_column(arbitrary.dictionary)
            dtype = CategoricalDtype(
                categories=categories, ordered=arbitrary.type.ordered
            )
            data = categorical.CategoricalColumn(
                dtype=dtype, mask=codes.mask, children=(codes,)
            )
        elif isinstance(arbitrary, pa.TimestampArray):
            dtype = np.dtype("M8[{}]".format(arbitrary.type.unit))
            pamask, padata, _ = buffers_from_pyarrow(arbitrary, dtype=dtype)

            data = datetime.DatetimeColumn(
                data=padata, mask=pamask, dtype=dtype
            )
        elif isinstance(arbitrary, pa.Date64Array):
            raise NotImplementedError
            pamask, padata, _ = buffers_from_pyarrow(arbitrary, dtype="M8[ms]")
            data = datetime.DatetimeColumn(
                data=padata, mask=pamask, dtype=np.dtype("M8[ms]")
            )
        elif isinstance(arbitrary, pa.Date32Array):
            # No equivalent np dtype and not yet supported
            warnings.warn(
                "Date32 values are not yet supported so this will "
                "be typecast to a Date64 value",
                UserWarning,
            )
            data = as_column(arbitrary.cast(pa.int32())).astype("M8[ms]")
        elif isinstance(arbitrary, pa.BooleanArray):
            # Arrow uses 1 bit per value while we use int8
            dtype = np.dtype(np.bool)
            # Needed because of bug in PyArrow
            # https://issues.apache.org/jira/browse/ARROW-4766
            if len(arbitrary) > 0:
                arbitrary = arbitrary.cast(pa.int8())
            else:
                arbitrary = pa.array([], type=pa.int8())
            pamask, padata, _ = buffers_from_pyarrow(arbitrary, dtype=dtype)
            data = numerical.NumericalColumn(
                data=padata, mask=pamask, dtype=dtype
            )
        else:
            pamask, padata, _ = buffers_from_pyarrow(arbitrary)
            data = numerical.NumericalColumn(
                data=padata,
                dtype=np.dtype(arbitrary.type.to_pandas_dtype()),
                mask=pamask,
            )

    elif isinstance(arbitrary, pa.ChunkedArray):
        gpu_cols = [
            as_column(chunk, dtype=dtype) for chunk in arbitrary.chunks
        ]

        if dtype and dtype != "empty":
            new_dtype = dtype
        else:
            pa_type = arbitrary.type
            if pa.types.is_dictionary(pa_type):
                new_dtype = "category"
            else:
                new_dtype = np.dtype(pa_type.to_pandas_dtype())

        data = ColumnBase._concat(gpu_cols, dtype=new_dtype)

    elif isinstance(arbitrary, (pd.Series, pd.Categorical)):
        if is_categorical_dtype(arbitrary):
            data = as_column(pa.array(arbitrary, from_pandas=True))
        elif arbitrary.dtype == np.bool:
            # Bug in PyArrow or HDF that requires us to do this
            data = as_column(pa.array(np.array(arbitrary), from_pandas=True))
        else:
            data = as_column(pa.array(arbitrary, from_pandas=nan_as_null))

    elif isinstance(arbitrary, pd.Timestamp):
        # This will always treat NaTs as nulls since it's not technically a
        # discrete value like NaN
        data = as_column(pa.array(pd.Series([arbitrary]), from_pandas=True))

    elif np.isscalar(arbitrary) and not isinstance(arbitrary, memoryview):
        length = length or 1
        data = as_column(
            utils.scalar_broadcast_to(arbitrary, length, dtype=dtype)
        )
        if not nan_as_null:
            data = data.fillna(np.nan)

    elif isinstance(arbitrary, memoryview):
        data = as_column(
            np.asarray(arbitrary), dtype=dtype, nan_as_null=nan_as_null
        )

    else:
        try:
            data = as_column(
                memoryview(arbitrary), dtype=dtype, nan_as_null=nan_as_null
            )
        except TypeError:
            pa_type = None
            np_type = None
            try:
                if dtype is not None:
                    dtype = pd.api.types.pandas_dtype(dtype)
                    if is_categorical_dtype(dtype):
                        raise TypeError
                    else:
                        np_type = np.dtype(dtype).type
                        if np_type == np.bool_:
                            pa_type = pa.bool_()
                        else:
                            pa_type = np_to_pa_dtype(np.dtype(dtype))
                data = as_column(
                    pa.array(arbitrary, type=pa_type, from_pandas=nan_as_null),
                    dtype=dtype,
                    nan_as_null=nan_as_null,
                )
            except (pa.ArrowInvalid, pa.ArrowTypeError, TypeError):
                if is_categorical_dtype(dtype):
                    sr = pd.Series(arbitrary, dtype="category")
                    data = as_column(sr, nan_as_null=nan_as_null)
                elif np_type == np.str_:
                    sr = pd.Series(arbitrary, dtype="str")
                    data = as_column(sr, nan_as_null=nan_as_null)
                else:
                    data = as_column(
                        np.asarray(arbitrary, dtype=np.dtype(dtype)),
                        nan_as_null=nan_as_null,
                    )
    return data


def column_applymap(udf, column, out_dtype):
    """Apply a elemenwise function to transform the values in the Column.

    Parameters
    ----------
    udf : function
        Wrapped by numba jit for call on the GPU as a device function.
    column : Column
        The source column.
    out_dtype  : numpy.dtype
        The dtype for use in the output.

    Returns
    -------
    result : rmm.device_array
    """
    core = njit(udf)
    results = rmm.device_array(shape=len(column), dtype=out_dtype)
    values = column.data_array_view
    if column.nullable:
        # For masked columns
        @cuda.jit
        def kernel_masked(values, masks, results):
            i = cuda.grid(1)
            # in range?
            if i < values.size:
                # valid?
                if utils.mask_get(masks, i):
                    # call udf
                    results[i] = core(values[i])

        masks = column.mask_array_view
        kernel_masked.forall(len(column))(values, masks, results)
    else:
        # For non-masked columns
        @cuda.jit
        def kernel_non_masked(values, results):
            i = cuda.grid(1)
            # in range?
            if i < values.size:
                # call udf
                results[i] = core(values[i])

        kernel_non_masked.forall(len(column))(values, results)

    return as_column(results)


def _data_from_cuda_array_interface_desc(obj):
    desc = obj.__cuda_array_interface__
    ptr = desc["data"][0]
    nelem = desc["shape"][0]
    dtype = np.dtype(desc["typestr"])

    data = Buffer(data=ptr, size=nelem * dtype.itemsize, owner=obj)
    return data


def _mask_from_cuda_array_interface_desc(obj):
    from cudf.utils.utils import calc_chunk_size, mask_dtype, mask_bitsize
    from cudf.utils.cudautils import compact_mask_bytes

    desc = obj.__cuda_array_interface__
    mask = desc.get("mask", None)

    if mask is not None:
        desc = mask.__cuda_array_interface__
        ptr = desc["data"][0]
        nelem = desc["shape"][0]
        typestr = desc["typestr"]
        typecode = typestr[1]
        if typecode == "t":
            nelem = calc_chunk_size(nelem, mask_bitsize)
            mask = Buffer(
                data=ptr, size=nelem * mask_dtype.itemsize, owner=obj
            )
        elif typecode == "b":
            dtype = np.dtype(typestr)
            mask = compact_mask_bytes(
                rmm.device_array_from_ptr(
                    ptr, nelem=nelem, dtype=dtype, finalizer=None
                )
            )
            mask = Buffer(mask)
        else:
            raise NotImplementedError(
                f"Cannot infer mask from typestr {typestr}"
            )
    return mask


def serialize_columns(columns):
    """
    Return the headers and frames resulting
    from serializing a list of Column
    Parameters
    ----------
    columns : list
        list of Columns to serialize
    Returns
    -------
    headers : list
        list of header metadata for each Column
    frames : list
        list of frames
    """
    headers = []
    frames = []

    if len(columns) > 0:
        header_columns = [c.serialize() for c in columns]
        headers, column_frames = zip(*header_columns)
        for f in column_frames:
            frames.extend(f)

    return headers, frames


def deserialize_columns(headers, frames):
    """
    Construct a list of Columns from a list of headers
    and frames.
    """
    columns = []

    for meta in headers:
        col_frame_count = meta["frame_count"]
        col_typ = pickle.loads(meta["type"])
        colobj = col_typ.deserialize(meta, frames[:col_frame_count])
        columns.append(colobj)
        # Advance frames
        frames = frames[col_frame_count:]

    return columns<|MERGE_RESOLUTION|>--- conflicted
+++ resolved
@@ -284,13 +284,7 @@
         return col
 
     def dropna(self):
-<<<<<<< HEAD
-        dropped_col = (
-            self.as_frame().drop_nulls()._data[None].copy(deep=False)
-        )
-=======
         dropped_col = self.as_frame().dropna()._data[None].copy(deep=False)
->>>>>>> 8ffc7877
         return dropped_col
 
     def _get_mask_as_column(self):
