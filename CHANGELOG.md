# cuDF 0.14.0 (Date TBD)

## New Features
<<<<<<< HEAD
=======

>>>>>>> 74bf304d
- PR #4472 Add new `partition` API to replace `scatter_to_tables`.
- PR #4626 LogBase binops

## Improvements

- PR #4531 Add doc note on conda `channel_priority`
- PR #4479 Adding cuda 10.2 support via conda environment file addition
- PR #4486 Remove explicit template parameter from detail::scatter.
- PR #4471 Consolidate partitioning functionality into a single header.
- PR #4498 Adds in support for chunked writers to java
- PR #4073 Enable contiguous split java test
- PR #4527 Add JNI and java bindings for `matches_re`
- PR #4599 Add Java and JNI bindings for string replace
- PR #4655 Raise error for list like dtypes in cudf
- PR #4548 Remove string_view is_null method
- PR #4645 Add Alias for `kurtosis` as `kurt`

## Bug Fixes

- PR #4386 Update Java package to 0.14
- PR #4402 Fix `cudf::strings::join_strings` logic with all-null strings and null narep
- PR #4610 Fix validity bug in string scalar factory
- PR #4570 Fixing loc ordering issue in dataframe
- PR #4614 Fix cuda-memcheck errors found in `column_tests.cu` and `copying/utility_tests.cu`
- PR #4639 Fix java column of empty strings issue
- PR #4613 Fix issue related to downcasting in `.loc`
- PR #4615 Fix potential OOB write in ORC writer compression stage
- PR #4617 Fix memory leak in aggregation object destructor
- PR #4633 String concatenation fix in `DataFrame.rename`
- PR #4609 Fix to handle `Series.factorize` when index is set
- PR #4652 Fix misaligned error when computing regex device structs
- PR #4651 Fix hashing benchmark missing includes


# cuDF 0.13.0 (Date TBD)

## New Features

- PR #4360 Added Java bindings for bitwise shift operators
- PR #3577 Add initial dictionary support to column classes
- PR #3777 Add support for dictionary column in gather
- PR #3693 add string support, skipna to scan operation
- PR #3662 Define and implement `shift`.
- PR #3861 Added Series.sum feature for String
- PR #4069 Added cast of numeric columns from/to String
- PR #3681 Add cudf::experimental::boolean_mask_scatter
- PR #4040 Add support for n-way merge of sorted tables
- PR #4053 Multi-column quantiles.
- PR #4100 Add set_keys function for dictionary columns
- PR #3894 Add remove_keys functions for dictionary columns
- PR #4107 Add groupby nunique aggregation
- PR #4235 Port nvtx.pyx to use non-legacy libcudf APIs
- PR #4153 Support Dask serialization protocol on cuDF objects
- PR #4127 Add python API for n-way sorted merge (merge_sorted)
- PR #4164 Add Buffer "constructor-kwargs" header
- PR #4172 Add groupby nth aggregation
- PR #4159 Add COUNT aggregation that includes null values
- PR #4190 Add libcudf++ transpose Cython implementation
- PR #4063 Define and implement string capitalize and title API
- PR #4217 Add libcudf++ quantiles Cython implementation
- PR #4216 Add cudf.Scalar Python type
- PR #3782 Add `fixed_point` class to support DecimalType
- PR #4272 Add stable sorted order
- PR #4129 Add libcudf++ interleave_columns and tile Cython implementation
- PR #4262 Port unaryops.pyx to use libcudf++ APIs
- PR #4276 Port avro.pyx to libcudf++
- PR #4259 Ability to create Java host buffers from memory-mapped files
- PR #4240 Add groupby::groups()
- PR #4304 Add new NVTX infrastructure and add ranges to all top-level compute APIs.
- PR #4319 Add repartition_by_hash API to dask_cudf
- PR #4315 ShiftLeft, ShiftRight, ShiftRightUnsigned binops
- PR #4321 Expose Python Semi and Anti Joins
- PR #4291 Add Java callback support for RMM events
- PR #4298 Port orc.pyx to libcudf++
- PR #4344 Port concat.pyx to libcudf++
- PR #4329 Add support for dictionary columns in scatter
- PR #4352 Add factory function make_column_from_scalar
- PR #4381 Add Java support for copying buffers with asynchronous streams
- PR #4288 Add libcudf++ shift Cython implementation
- PR #4338 Add cudf::sequence() for generating an incrementing list of numeric values
- PR #4456 Add argmin/max and string min/max to sort groupby
- PR #4564 Added Java bindings for clamp operator.
- PR #4602 Add Cython bindings for functions in `datetime.hpp`

## Improvements

- PR #4641 Add replace example in dataframe.py and update 10min.ipynb
- PR #4140 Add cudf series examples and corr() method for dataframe in dataframe.py
- PR #4187 exposed getNativeView method in Java bindings
- PR #3525 build.sh option to disable nvtx
- PR #3748 Optimize hash_partition using shared memory
- PR #3808 Optimize hash_partition using shared memory and cub block scan
- PR #3698 Add count_(un)set_bits functions taking multiple ranges and updated slice to compute null counts at once.
- PR #3909 Move java backend to libcudf++
- PR #3971 Adding `as_table` to convert Column to Table in python
- PR #3910 Adding sinh, cosh, tanh, asinh, acosh, atanh cube root and rint unary support.
- PR #3972 Add Java bindings for left_semi_join and left_anti_join
- PR #3975 Simplify and generalize data handling in `Buffer`
- PR #3985 Update RMM include files and remove extraneously included header files.
- PR #3601 Port UDF functionality for rolling windows to libcudf++
- PR #3911 Adding null boolean handling for copy_if_else
- PR #4003 Drop old `to_device` utility wrapper function
- PR #4002 Adding to_frame and fix for categorical column issue
- PR #4009 build script update to enable cudf build without installing
- PR #3897 Port cuIO JSON reader to cudf::column types
- PR #4008 Eliminate extra copy in column constructor
- PR #4013 Add cython definition for io readers cudf/io/io_types.hpp
- PR #4028 Port json.pyx to use new libcudf APIs
- PR #4014 ORC/Parquet: add count parameter to stripe/rowgroup-based reader API
- PR #3880 Add aggregation infrastructure support for cudf::reduce
- PR #4059 Add aggregation infrastructure support for cudf::scan 
- PR #4021 Change quantiles signature for clarity.
- PR #4057 Handle offsets in cython Column class
- PR #4045 Reorganize `libxx` directory
- PR #4029 Port stream_compaction.pyx to use libcudf++ APIs
- PR #4031 Docs build scripts and instructions update
- PR #4062 Improve how java classifiers are produced
- PR #4038 JNI and Java support for is_nan and is_not_nan
- PR #3786 Adding string support to rolling_windows
- PR #4067 Removed unused `CATEGORY` type ID.
- PR #3891 Port NVStrings (r)split_record to contiguous_(r)split_record
- PR #4070 Port NVText normalize_spaces to use libcudf strings column
- PR #4072 Allow round_robin_partition to single partition
- PR #4064 Add cudaGetDeviceCount to JNI layer
- PR #4075 Port nvtext ngrams-tokenize to libcudf++
- PR #4087 Add support for writing large Parquet files in a chunked manner.
- PR #3716 Update cudf.to_parquet to use new GPU accelerated Parquet writer
- PR #4083 Use two partitions in test_groupby_multiindex_reset_index
- PR #4071 Add Java bindings for round robin partition
- PR #4079 Simply use `mask.size` to create the array view
- PR #4092 Keep mask on GPU for bit unpacking
- PR #4081 Copy from `Buffer`'s pointer directly to host
- PR #4105 Change threshold of using optimized hash partition code
- PR #4101 Redux serialize `Buffer` directly with `__cuda_array_interface__`
- PR #4098 Remove legacy calls from libcudf strings column code
- PR #4044 Port join.pyx to use libcudf++ APIs
- PR #4111 Use `Buffer`'s to serialize `StringColumn`
- PR #4567 Optimize `__reduce__` in `StringColumn`
- PR #4590 Register a few more types for Dask serialization
- PR #4113 Get `len` of `StringColumn`s without `nvstrings`
- PR #4147 Remove workaround for UNKNOWN_NULL_COUNT in contiguous_split.
- PR #4130 Renames in-place `cudf::experimental::fill` to `cudf::experimental::fill_in_place`
- PR #4136 Add `Index.names` property
- PR #4139 Port rolling.pyx to new libcudf APIs
- PR #4143 Renames in-place `cudf::experimental::copy_range` to `cudf::experimental::copy_range_in_place`
- PR #4144 Release GIL when calling libcudf++ functions
- PR #4082 Rework MultiColumns in cuDF
- PR #4149 Use "type-serialized" for pickled types like Dask
- PR #4174 Port hash groupby to libcudf++
- PR #4171 Split java host and device vectors to make a vector truly immutable
- PR #4167 Port `search` to libcudf++ (support multi-column searchsorted)
- PR #4163 Assert Dask CUDA serializers have `Buffer` frames
- PR #4165 List serializable classes once
- PR #4168 IO readers: do not create null mask for non-nullable columns
- PR #4177 Use `uint8` type for host array copy of `Buffer`
- PR #4183 Update Google Test Execution
- PR #4182 Rename cuDF serialize functions to be more generic
- PR #4176 Add option to parallelize setup.py's cythonize
- PR #4191 Porting sort.pyx to use new libcudf APIs
- PR #4196 reduce CHANGELOG.md merge conflicts
- PR #4197 Added notebook testing to gpuCI gpu build
- PR #4220 Port strings wrap functionality.
- PR #4204 Port nvtext create-ngrams function
- PR #4219 Port dlpack.pyx to use new libcudf APIs
- PR #4225 Remove stale notebooks
- PR #4233 Porting replace.pyx to use new libcudf APIs
- PR #4223 Fix a few of the Cython warnings
- PR #4224 Optimize concatenate for many columns
- PR #4234 Add BUILD_LEGACY_TESTS cmake option
- PR #4231 Support for custom cuIO data_sink classes.
- PR #4251 Add class to docs in `dask-cudf` `derived_from`
- PR #4261 libxx Cython reorganization
- PR #4274 Support negative position values in slice_strings
- PR #4282 Porting nvstrings conversion functions from new libcudf++ to Python/Cython
- PR #4290 Port Parquet to use new libcudf APIs
- PR #4299 Convert cudf::shift to column-based api
- PR #4301 Add support for writing large ORC files in a chunked manner
- PR #4306 Use libcudf++ `unary.pyx` cast instead of legacy cast
- PR #4295 Port reduce.pyx to libcudf++ API
- PR #4305 Move gpuarrow.pyx and related libarrow_cuda files into `_libxx`
- PR #4244 Port nvstrings Substring Gather/Scatter functions to cuDF Python/Cython
- PR #4280 Port nvstrings Numeric Handling functions to cuDF Python/Cython
- PR #4278 Port filling.pyx to libcudf++ API
- PR #4328 Add memory threshold callbacks for Java RMM event handler
- PR #4336 Move a bunch of internal nvstrings code to use native StringColumns
- PR #4166 Port `is_sorted.pyx` to use libcudf++ APIs
- PR #4351 Remove a bunch of internal usage of Numba; set rmm as cupy allocator
- PR #4333 nvstrings case/capitalization cython bindings
- PR #4345 Removed an undesirable backwards include from /include to /src in cuIO writers.hpp
- PR #4367 Port copying.pyx to use new libcudf
- PR #4362 Move pq_chunked_state struct into it's own header to match how orc writer is doing it.
- PR #4339 Port libcudf strings `wrap` api to cython/python
- PR #4236 Update dask_cudf.io.to_parquet to use cudf to_parquet
- PR #4311 Port nvstrings String Manipulations functions to cuDF Python/Cython
- PR #4373 Port nvstrings Regular Expressions functions to cuDF Python/Cython
- PR #4308 Replace dask_cudf sort_values and improve set_index
- PR #4407 Enable `.str.slice` & `.str.get` and `.str.zfill` unit-tests
- PR #4412 Require Dask + Distributed 2.12.0+
- PR #4377 Support loading avro files that contain nested arrays
- PR #4436 Enable `.str.cat` and fix `.str.split` on python side
- PR #4405 Port nvstrings (Sub)string Comparisons functions to cuDF Python/Cython
- PR #4316 Add Java and JNI bindings for substring expression
- PR #4314 Add Java and JNI bindings for string contains
- PR #4461 Port nvstrings Miscellaneous functions to cuDF Python/Cython
- PR #4495 Port nvtext to cuDF Python/Cython
- PR #4503 Port binaryop.pyx to libcudf++ API
- PR #4499 Adding changes to handle include `keep_index` and `RangeIndex`
- PR #4533 Import `tlz` for optional `cytoolz` support
- PR #4493 Skip legacy testing in CI
- PR #4346 Port groupby Cython/Python to use libcudf++ API
- PR #4524 Updating `__setitem__` for DataFrame to use scalar scatter
- PR #4611 Fix to use direct slicing in iloc for multiindex than using gather under `_get_row_major`
- PR #4534 Disable deprecation warnings as errors.
- PR #4542 Remove RMM init/finalize in cudf test fixture.
- PR #4506 Check for multi-dimensional data in column/Series creation
- PR #4549 Add option to disable deprecation warnings.
- PR #4516 Add negative value support for `.str.get`
- PR #4563 Remove copying to host for metadata generation in `generate_pandas_metadata`
- PR #4554 Removed raw RMM allocation from `column_device_view`
- PR #4619 Remove usage of `nvstrings` in `data_array_view`

## Bug Fixes

- PR #3888 Drop `ptr=None` from `DeviceBuffer` call
- PR #3976 Fix string serialization and memory_usage method to be consistent
- PR #3902 Fix conversion of large size GPU array to dataframe
- PR #3953 Fix overflow in column_buffer when computing the device buffer size
- PR #3959 Add missing hash-dispatch function for cudf.Series
- PR #3970 Fix for Series Pickle
- PR #3964 Restore legacy NVStrings and NVCategory dependencies in Java jar
- PR #3982 Fix java unary op enum and add missing ops
- PR #3999 Fix issue serializing empty string columns (java)
- PR #3979 Add `name` to Series serialize and deserialize
- PR #4005 Fix null mask allocation bug in gather_bitmask
- PR #4000 Fix dask_cudf sort_values performance for single partitions
- PR #4007 Fix for copy_bitmask issue with uninitialized device_buffer
- PR #4037 Fix JNI quantile compile issue
- PR #4054 Fixed JNI to deal with reduction API changes
- PR #4052 Fix for round-robin when num_partitions divides nrows.
- PR #4061 Add NDEBUG guard on `constexpr_assert`.
- PR #4049 Fix `cudf::split` issue returning one less than expected column vectors
- PR #4065 Parquet writer: fix for out-of-range dictionary indices
- PR #4066 Fixed mismatch with dtype enums
- PR #4078 Fix joins for when column_in_common input parameter is empty
- PR #4080 Fix multi-index dask test with sort issue
- PR #4084 Update Java for removal of CATEGORY type
- PR #4086 ORC reader: fix potentially incorrect timestamp decoding in the last rowgroup
- PR #4089 Fix dask groupby mutliindex test case issues in join
- PR #4097 Fix strings concatenate logic with column offsets
- PR #4076 All null string entries should have null data buffer
- PR #4109 Use rmm::device_vector instead of thrust::device_vector
- PR #4113 Use `.nvstrings` in `StringColumn.sum(...)`
- PR #4116 Fix a bug in contiguous_split() where tables with mixed column types could corrupt string output
- PR #4125 Fix type enum to account for added Dictionary type in `types.hpp`
- PR #4132 Fix `hash_partition` null mask allocation
- PR #4137 Update Java for mutating fill and rolling window changes
- PR #4184 Add missing except+ to Cython bindings
- PR #4141 Fix NVStrings test_convert failure in 10.2 build
- PR #4156 Make fill/copy_range no-op on empty columns
- PR #4158 Fix merge issue with empty table return if one of the two tables are empty
- PR #4162 Properly handle no index metadata generation for to_parquet
- PR #4175 Fix `__sizeof__` calculation in `StringColumn`
- PR #4155 Update groupby group_offsets size and fix unnecessary device dispatch.
- PR #4186 Fix from_timestamps 12-hour specifiers support
- PR #4198 Fix constructing `RangeIndex` from `range`
- PR #4192 Parquet writer: fix OOB read when computing string hash
- PR #4201 Fix java window tests
- PR #4199 Fix potential race condition in memcpy_block
- PR #4221 Fix series dict alignment to not drop index name
- PR #4218 Fix `get_aggregation` definition with `except *`
- PR #4215 Fix performance regression in strings::detail::concatenate
- PR #4214 Alter ValueError exception for GPU accelerated Parquet writer to properly report `categorical` columns are not supported.
- PR #4232 Fix handling empty tuples of children in string columns
- PR #4222 Fix no-return compile error in binop-null-test
- PR #4242 Fix for rolling tests CI failure
- PR #4245 Fix race condition in parquet reader
- PR #4253 Fix dictionary decode and set_keys with column offset
- PR #4258 Fix dask-cudf losing index name in `reset_index`
- PR #4268 Fix java build for hash aggregate
- PR #4275 Fix bug in searching nullable values in non-nullable search space in `upper_bound`
- PR #4273 Fix losing `StringIndex` name in dask `_meta_nonempty`
- PR #4279 Fix converting `np.float64` to Scalar
- PR #4285 Add init files for cython pkgs and fix `setup.py`
- PR #4287 Parquet reader: fix empty string potentially read as null
- PR #4310 Fix empty values case in groupby
- PR #4297 Fix specification of package_data in setup.py
- PR #4302 Fix `_is_local_filesystem` check
- PR #4303 Parquet reader: fix empty columns missing from table
- PR #4317 Fix fill() when using string_scalar with an empty string
- PR #4324 Fix slice_strings for out-of-range start position value
- PR #4115 Serialize an empty column table with non zero rows
- PR #4327 Preemptive dispatch fix for changes in dask#5973
- PR #4379 Correct regex reclass count variable to number of pairs instead of the number of literals
- PR #4364 Fix libcudf zfill strings to ignore '+/-' chars
- PR #4358 Fix strings::concat where narep is an empty string
- PR #4369 Fix race condition in gpuinflate
- PR #4390 Disable ScatterValid and ScatterNull legacy tests
- PR #4399 Make scalar destructor virtual.
- PR #4398 Fixes the failure in groupby in MIN/MAX on strings when some groups are empty
- PR #4406 Fix sorted merge issue with null values and ascending=False
- PR #4445 Fix string issue for parquet reader and support `keep_index` for `scatter_to_tables`
- PR #4423 Tighten up Dask serialization checks
- PR #4537 Use `elif` in Dask deserialize check
- PR #4438 Fix repl-template error for replace_with_backrefs
- PR #4434 Fix join_strings logic with all-null strings and non-null narep
- PR #4465 Fix use_pandas_index having no effect in libcudf++ parquet reader
- PR #4464 Update Cmake to always link in libnvToolsExt
- PR #4467 Fix dropna issue for a DataFrame having np.nan
- PR #4480 Fix string_scalar.value to return an empty string_view for empty string-scalar
- PR #4474 Fix to not materialize RangeIndex in copy_categories
- PR #4496 Skip tests which require 2+ GPUs
- PR #4494 Update Java memory event handler for new RMM resource API
- PR #4505 Fix 0 length buffers during serialization
- PR #4482 Fix `.str.rsplit`, `.str.split`, `.str.find`, `.str.rfind`, `.str.index`, `.str.rindex` and enable related tests
- PR #4513 Backport scalar virtual destructor fix
- PR #4519 Remove `n` validation for `nlargest` & `nsmallest` and add negative support for `n`
- PR #4596 Fix `_popn` issue with performance
- PR #4526 Fix index slicing issue for index incase of an empty dataframe
- PR #4538 Fix cudf::strings::slice_strings(step=-1) for empty strings
- PR #4557 Disable compile-errors on deprecation warnings, for JNI
- PR #4576 Fix typo in `serialize.py`
- PR #4571 Load JNI native dependencies for Scalar class
- PR #4598 Fix to handle `pd.DataFrame` in `DataFrame.__init__`
- PR #4594 Fix exec dangling pointer issue in legacy groupby
- PR #4591 Fix issue when reading consecutive rowgroups
- PR #4600 Fix missing include in benchmark_fixture.hpp
- PR #4588 Fix ordering issue in `MultiIndex`
- PR #4632 Fix handling of empty inputs to concatenate
- PR #4630 Remove dangling reference to RMM exec policy in drop duplicates tests.
- PR #4625 Fix hash-based repartition bug in dask_cudf
- PR #4662 Fix to handle `keep_index` in `partition_by_hash`


# cuDF 0.12.0 (04 Feb 2020)

## New Features

- PR #3759 Updated 10 Minutes with clarification on how `dask_cudf` uses `cudf` API
- PR #3224 Define and implement new join APIs.
- PR #3284 Add gpu-accelerated parquet writer
- PR #3254 Python redesign for libcudf++
- PR #3336 Add `from_dlpack` and `to_dlpack`
- PR #3555 Add column names support to libcudf++ io readers and writers
- PR #3527 Add string functionality for merge API
- PR #3610 Add memory_usage to DataFrame and Series APIs
- PR #3557 Add contiguous_split() function.
- PR #3619 Support CuPy 7
- PR #3604 Add nvtext ngrams-tokenize function
- PR #3403 Define and implement new stack + tile APIs
- PR #3627 Adding cudf::sort and cudf::sort_by_key
- PR #3597 Implement new sort based groupby
- PR #3776 Add column equivalence comparator (using epsilon for float equality)
- PR #3667 Define and implement round-robin partition API.
- PR #3690 Add bools_to_mask
- PR #3761 Introduce a Frame class and make Index, DataFrame and Series subclasses
- PR #3538 Define and implement left semi join and left anti join
- PR #3683 Added support for multiple delimiters in `nvtext.token_count()`
- PR #3792 Adding is_nan and is_notnan
- PR #3594 Adding clamp support to libcudf++

## Improvements

- PR #3124 Add support for grand-children in cudf column classes
- PR #3292 Port NVStrings regex contains function
- PR #3409 Port NVStrings regex replace function
- PR #3417 Port NVStrings regex findall function
- PR #3351 Add warning when filepath resolves to multiple files in cudf readers
- PR #3370 Port NVStrings strip functions
- PR #3453 Port NVStrings IPv4 convert functions to cudf strings column
- PR #3441 Port NVStrings url encode/decode to cudf strings column
- PR #3364 Port NVStrings split functions
- PR #3463 Port NVStrings partition/rpartition to cudf strings column
- PR #3502 ORC reader: add option to read DECIMALs as INT64
- PR #3461 Add a new overload to allocate_like() that takes explicit type and size params.
- PR #3590 Specialize hash functions for floating point
- PR #3569 Use `np.asarray` in `StringColumn.deserialize`
- PR #3553 Support Python NoneType in numeric binops
- PR #3511 Support DataFrame / Series mixed arithmetic
- PR #3567 Include `strides` in `__cuda_array_interface__`
- PR #3608 Update OPS codeowner group name
- PR #3431 Port NVStrings translate to cudf strings column
- PR #3507 Define and implement new binary operation APIs
- PR #3620 Add stream parameter to unary ops detail API
- PR #3593 Adding begin/end for mutable_column_device_view
- PR #3587 Merge CHECK_STREAM & CUDA_CHECK_LAST to CHECK_CUDA
- PR #3733 Rework `hash_partition` API
- PR #3655 Use move with make_pair to avoid copy construction
- PR #3402 Define and implement new quantiles APIs
- PR #3612 Add ability to customize the JIT kernel cache path
- PR #3647 Remove PatchedNumbaDeviceArray with CuPy 6.6.0
- PR #3641 Remove duplicate definitions of CUDA_DEVICE_CALLABLE
- PR #3640 Enable memory_usage in dask_cudf (also adds pd.Index from_pandas)
- PR #3654 Update Jitify submodule ref to include gcc-8 fix
- PR #3639 Define and implement `nans_to_nulls`
- PR #3561 Rework contains implementation in search
- PR #3616 Add aggregation infrastructure for argmax/argmin.
- PR #3673 Parquet reader: improve rounding of timestamp conversion to seconds
- PR #3699 Stringify libcudacxx headers for binary op JIT
- PR #3697 Improve column insert performance for wide frames
- PR #3653 Make `gather_bitmask_kernel` more reusable.
- PR #3710 Remove multiple CMake configuration steps from root build script
- PR #3657 Define and implement compiled binops for string column comparisons
- PR #3520 Change read_parquet defaults and add warnings
- PR #3780 Java APIs for selecting a GPU
- PR #3796 Improve on round-robin with the case when number partitions greater than number of rows.
- PR #3805 Avoid CuPy 7.1.0 for now
- PR #3758 detail::scatter variant with map iterator support
- PR #3882 Fail loudly when creating a StringColumn from nvstrings with > MAX_VAL(int32) bytes
- PR #3823 Add header file for detail search functions
- PR #2438 Build GBench Benchmarks in CI
- PR #3713 Adding aggregation support to rolling_window
- PR #3875 Add abstract sink for IO writers, used by ORC and Parquet writers for now
- PR #3916 Refactor gather bindings

## Bug Fixes

- PR #3618 Update 10 minutes to cudf and cupy to hide warning that were being shown in the docs
- PR #3550 Update Java package to 0.12
- PR #3549 Fix index name issue with iloc with RangeIndex
- PR #3562 Fix 4GB limit for gzipped-compressed csv files
- PR #2981 enable build.sh to build all targets without installation
- PR #3563 Use `__cuda_array_interface__` for serialization
- PR #3564 Fix cuda memory access error in gather_bitmask_kernel
- PR #3548 Replaced CUDA_RT_CALL with CUDA_TRY
- PR #3486 Pandas > 0.25 compatability
- PR #3622 Fix new warnings and errors when building with gcc-8
- PR #3588 Remove avro reader column order reversal
- PR #3629 Fix hash map test failure
- PR #3637 Fix sorted set_index operations in dask_cudf
- PR #3663 Fix libcudf++ ORC reader microseconds and milliseconds conversion
- PR #3668 Fixing CHECK_CUDA debug build issue
- PR #3684 Fix ends_with logic for matching string case
- PR #3691 Fix create_offsets to handle offset correctly
- PR #3687 Fixed bug while passing input GPU memory pointer in `nvtext.scatter_count()`
- PR #3701 Fix hash_partition hashing all columns instead of columns_to_hash
- PR #3694 Allow for null columns parameter in `csv_writer`
- PR #3706 Removed extra type-dispatcher call from merge
- PR #3704 Changed the default delimiter to `whitespace` for nvtext methods.
- PR #3741 Construct DataFrame from dict-of-Series with alignment
- PR #3724 Update rmm version to match release
- PR #3743 Fix for `None` data in `__array_interface__`
- PR #3731 Fix performance of zero sized dataframe slice
- PR #3709 Fix inner_join incorrect result issue
- PR #3734 Update numba to 0.46 in conda files
- PR #3738 Update libxx cython types.hpp path
- PR #3672 Fix to_host issue with column_view having offset
- PR #3730 CSV reader: Set invalid float values to NaN/null
- PR #3670 Floor when casting between timestamps of different precisions
- PR #3728 Fix apply_boolean_mask issue with non-null string column
- PR #3769 Don't look for a `name` attribute in column
- PR #3783 Bind cuDF operators to Dask Dataframe
- PR #3775 Fix segfault when reading compressed CSV files larger than 4GB
- PR #3799 Align indices of Series inputs when adding as columns to DataFrame
- PR #3803 Keep name when unpickling Index objects
- PR #3804 Fix cuda crash in AVRO reader
- PR #3766 Remove references to cudf::type_id::CATEGORY from IO code
- PR #3817 Don't always deepcopy an index
- PR #3821 Fix OOB read in gpuinflate prefetcher
- PR #3829 Parquet writer: fix empty dataframe causing cuda launch errors
- PR #3835 Fix memory leak in Cython when dealing with nulls in string columns
- PR #3866 Remove unnecessary if check in NVStrings.create_offsets
- PR #3858 Fixes the broken debug build after #3728
- PR #3850 Fix merge typecast scope issue and resulting memory leak
- PR #3855 Fix MultiColumn recreation with reset_index
- PR #3869 Fixed size calculation in NVStrings::byte_count()
- PR #3868 Fix apply_grouped moving average example
- PR #3900 Properly link `NVStrings` and `NVCategory` into tests
- PR #3868 Fix apply_grouped moving average example
- PR #3871 Fix `split_out` error
- PR #3886 Fix string column materialization from column view
- PR #3893 Parquet reader: fix segfault reading empty parquet file
- PR #3931 Dask-cudf groupby `.agg` multicolumn handling fix
- PR #4017 Fix memory leaks in `GDF_STRING` cython handling and `nans_to_nulls` cython


# cuDF 0.11.0 (11 Dec 2019)

## New Features

- PR #2905 Added `Series.median()` and null support for `Series.quantile()`
- PR #2930 JSON Reader: Support ARROW_RANDOM_FILE input
- PR #2956 Add `cudf::stack` and `cudf::tile`
- PR #2980 Added nvtext is_vowel/is_consonant functions
- PR #2987 Add `inplace` arg to `DataFrame.reset_index` and `Series`
- PR #3011 Added libcudf++ transition guide
- PR #3129 Add strings column factory from `std::vector`s
- PR #3054 Add parquet reader support for decimal data types
- PR #3022 adds DataFrame.astype for cuDF dataframes
- PR #2962 Add isnull(), notnull() and related functions
- PR #3025 Move search files to legacy
- PR #3068 Add `scalar` class
- PR #3094 Adding `any` and `all` support from libcudf
- PR #3130 Define and implement new `column_wrapper`
- PR #3143 Define and implement new copying APIs `slice` and `split`
- PR #3161 Move merge files to legacy
- PR #3079 Added support to write ORC files given a local path
- PR #3192 Add dtype param to cast `DataFrame` on init
- PR #3213 Port cuIO to libcudf++
- PR #3222 Add nvtext character tokenizer
- PR #3223 Java expose underlying buffers
- PR #3300 Add `DataFrame.insert`
- PR #3263 Define and implement new `valid_if`
- PR #3278 Add `to_host` utility to copy `column_view` to host
- PR #3087 Add new cudf::experimental bool8 wrapper
- PR #3219 Construct column from column_view
- PR #3250 Define and implement new merge APIs
- PR #3144 Define and implement new hashing APIs `hash` and `hash_partition`
- PR #3229 Define and implement new search APIs
- PR #3308 java add API for memory usage callbacks
- PR #2691 Row-wise reduction and scan operations via CuPy
- PR #3291 Add normalize_nans_and_zeros
- PR #3187 Define and implement new replace APIs
- PR #3356 Add vertical concatenation for table/columns
- PR #3344 java split API
- PR #2791 Add `groupby.std()`
- PR #3368 Enable dropna argument in dask_cudf groupby
- PR #3298 add null replacement iterator for column_device_view
- PR #3297 Define and implement new groupby API.
- PR #3396 Update device_atomics with new bool8 and timestamp specializations
- PR #3411 Java host memory management API
- PR #3393 Implement df.cov and enable covariance/correlation in dask_cudf
- PR #3401 Add dask_cudf ORC writer (to_orc)
- PR #3331 Add copy_if_else
- PR #3427 Define and Implement new multi-search API
- PR #3442 Add Bool-index + Multi column + DataFrame support for set-item
- PR #3172 Define and implement new fill/repeat/copy_range APIs
- PR #3490 Add pair iterators for columns
- PR #3497 Add DataFrame.drop(..., inplace=False) argument
- PR #3469 Add string functionality for replace API
- PR #3273 Define and implement new reduction APIs

## Improvements

- PR #2904 Move gpu decompressors to cudf::io namespace
- PR #2977 Moved old C++ test utilities to legacy directory.
- PR #2965 Fix slow orc reader perf with large uncompressed blocks
- PR #2995 Move JIT type utilities to legacy directory
- PR #2927 Add ``Table`` and ``TableView`` extension classes that wrap legacy cudf::table
- PR #3005 Renames `cudf::exp` namespace to `cudf::experimental`
- PR #3008 Make safe versions of `is_null` and `is_valid` in `column_device_view`
- PR #3026 Move fill and repeat files to legacy
- PR #3027 Move copying.hpp and related source to legacy folder
- PR #3014 Snappy decompression optimizations
- PR #3032 Use `asarray` to coerce indices to a NumPy array
- PR #2996 IO Readers: Replace `cuio::device_buffer` with `rmm::device_buffer`
- PR #3051 Specialized hash function for strings column
- PR #3065 Select and Concat for cudf::experimental::table
- PR #3080 Move `valid_if.cuh` to `legacy/`
- PR #3052 Moved replace.hpp functionality to legacy
- PR #3091 Move join files to legacy
- PR #3092 Implicitly init RMM if Java allocates before init
- PR #3029 Update gdf_ numeric types with stdint and move to cudf namespace
- PR #3052 Moved replace.hpp functionality to legacy
- PR #2955 Add cmake option to only build for present GPU architecture
- PR #3070 Move functions.h and related source to legacy
- PR #2951 Allow set_index to handle a list of column names
- PR #3093 Move groupby files to legacy
- PR #2988 Removing GIS functionality (now part of cuSpatial library)
- PR #3067 Java method to return size of device memory buffer
- PR #3083 Improved some binary operation tests to include null testing.
- PR #3084 Update to arrow-cpp and pyarrow 0.15.0
- PR #3071 Move cuIO to legacy
- PR #3126 Round 2 of snappy decompression optimizations
- PR #3046 Define and implement new copying APIs `empty_like` and `allocate_like`
- PR #3128 Support MultiIndex in DataFrame.join
- PR #2971 Added initial gather and scatter methods for strings_column_view
- PR #3133 Port NVStrings to cudf column: count_characters and count_bytes
- PR #2991 Added strings column functions concatenate and join_strings
- PR #3028 Define and implement new `gather` APIs.
- PR #3135 Add nvtx utilities to cudf::nvtx namespace
- PR #3021 Java host side concat of serialized buffers
- PR #3138 Move unary files to legacy
- PR #3170 Port NVStrings substring functions to cudf strings column
- PR #3159 Port NVStrings is-chars-types function to cudf strings column
- PR #3154 Make `table_view_base.column()` const and add `mutable_table_view.column()`
- PR #3175 Set cmake cuda version variables
- PR #3171 Move deprecated error macros to legacy
- PR #3191 Port NVStrings integer convert ops to cudf column
- PR #3189 Port NVStrings find ops to cudf column
- PR #3352 Port NVStrings convert float functions to cudf strings column
- PR #3193 Add cuPy as a formal dependency
- PR #3195 Support for zero columned `table_view`
- PR #3165 Java device memory size for string category
- PR #3205 Move transform files to legacy
- PR #3202 Rename and move error.hpp to public headers
- PR #2878 Use upstream merge code in dask_cudf
- PR #3217 Port NVStrings upper and lower case conversion functions
- PR #3350 Port NVStrings booleans convert functions
- PR #3231 Add `column::release()` to give up ownership of contents.
- PR #3157 Use enum class rather than enum for mask_allocation_policy
- PR #3232 Port NVStrings datetime conversion to cudf strings column
- PR #3136 Define and implement new transpose API
- PR #3237 Define and implement new transform APIs
- PR #3245 Move binaryop files to legacy
- PR #3241 Move stream_compaction files to legacy
- PR #3166 Move reductions to legacy
- PR #3261 Small cleanup: remove `== true`
- PR #3271 Update rmm API based on `rmm.reinitialize(...)` change
- PR #3266 Remove optional checks for CuPy
- PR #3268 Adding null ordering per column feature when sorting
- PR #3239 Adding floating point specialization to comparators for NaNs
- PR #3270 Move predicates files to legacy
- PR #3281 Add to_host specialization for strings in column test utilities
- PR #3282 Add `num_bitmask_words`
- PR #3252 Add new factory methods to include passing an existing null mask
- PR #3288 Make `bit.cuh` utilities usable from host code.
- PR #3287 Move rolling windows files to legacy
- PR #3182 Define and implement new unary APIs `is_null` and `is_not_null`
- PR #3314 Drop `cython` from run requirements
- PR #3301 Add tests for empty column wrapper.
- PR #3294 Update to arrow-cpp and pyarrow 0.15.1
- PR #3310 Add `row_hasher` and `element_hasher` utilities
- PR #3272 Support non-default streams when creating/destroying hash maps
- PR #3286 Clean up the starter code on README
- PR #3332 Port NVStrings replace to cudf strings column
- PR #3354 Define and implement new `scatter` APIs
- PR #3322 Port NVStrings pad operations to cudf strings column
- PR #3345 Add cache member for number of characters in string_view class
- PR #3299 Define and implement new `is_sorted` APIs
- PR #3328 Partition by stripes in dask_cudf ORC reader
- PR #3243 Use upstream join code in dask_cudf
- PR #3371 Add `select` method to `table_view`
- PR #3309 Add java and JNI bindings for search bounds
- PR #3305 Define and implement new rolling window APIs
- PR #3380 Concatenate columns of strings
- PR #3382 Add fill function for strings column
- PR #3391 Move device_atomics_tests.cu files to legacy
- PR #3303 Define and implement new stream compaction APIs `copy_if`, `drop_nulls`,
           `apply_boolean_mask`, `drop_duplicate` and `unique_count`.
- PR #3387 Strings column gather function
- PR #3440 Strings column scatter function
- PR #3389 Move quantiles.hpp + group_quantiles.hpp files to legacy
- PR #3397 Port unary cast to libcudf++
- PR #3398 Move reshape.hpp files to legacy
- PR #3395 Port NVStrings regex extract to cudf strings column
- PR #3423 Port NVStrings htoi to cudf strings column
- PR #3425 Strings column copy_if_else implementation
- PR #3422 Move utilities to legacy
- PR #3201 Define and implement new datetime_ops APIs
- PR #3421 Port NVStrings find_multiple to cudf strings column
- PR #3448 Port scatter_to_tables to libcudf++
- PR #3458 Update strings sections in the transition guide
- PR #3462 Add `make_empty_column` and update `empty_like`.
- PR #3465 Port `aggregation` traits and utilities.
- PR #3214 Define and implement new unary operations APIs
- PR #3475 Add `bitmask_to_host` column utility
- PR #3487 Add is_boolean trait and random timestamp generator for testing
- PR #3492 Small cleanup (remove std::abs) and comment
- PR #3407 Allow multiple row-groups per task in dask_cudf read_parquet
- PR #3512 Remove unused CUDA conda labels
- PR #3500 cudf::fill()/cudf::repeat() support for strings columns.
- PR #3438 Update scalar and scalar_device_view to better support strings
- PR #3414 Add copy_range function for strings column
- PR #3685 Add string support to contiguous_split.
- PR #3471 Add scalar/column, column/scalar and scalar/scalar overloads to copy_if_else.
- PR #3451 Add support for implicit typecasting of join columns

## Bug Fixes

- PR #2895 Fixed dask_cudf group_split behavior to handle upstream rearrange_by_divisions
- PR #3048 Support for zero columned tables
- PR #3030 Fix snappy decoding regression in PR #3014
- PR #3041 Fixed exp to experimental namespace name change issue
- PR #3056 Add additional cmake hint for finding local build of RMM files
- PR #3060 Move copying.hpp includes to legacy
- PR #3139 Fixed java RMM auto initalization
- PR #3141 Java fix for relocated IO headers
- PR #3149 Rename column_wrapper.cuh to column_wrapper.hpp
- PR #3168 Fix mutable_column_device_view head const_cast
- PR #3199 Update JNI includes for legacy moves
- PR #3204 ORC writer: Fix ByteRLE encoding of NULLs
- PR #2994 Fix split_out-support but with hash_object_dispatch
- PR #3212 Fix string to date casting when format is not specified
- PR #3218 Fixes `row_lexicographic_comparator` issue with handling two tables
- PR #3228 Default initialize RMM when Java native dependencies are loaded
- PR #3012 replacing instances of `to_gpu_array` with `mem`
- PR #3236 Fix Numba 0.46+/CuPy 6.3 interface compatibility
- PR #3276 Update JNI includes for legacy moves
- PR #3256 Fix orc writer crash with multiple string columns
- PR #3211 Fix breaking change caused by rapidsai/rmm#167
- PR #3265 Fix dangling pointer in `is_sorted`
- PR #3267 ORC writer: fix incorrect ByteRLE encoding of long literal runs
- PR #3277 Fix invalid reference to deleted temporary in `is_sorted`.
- PR #3274 ORC writer: fix integer RLEv2 mode2 unsigned base value encoding
- PR #3279 Fix shutdown hang issues with pinned memory pool init executor
- PR #3280 Invalid children check in mutable_column_device_view
- PR #3289 fix java memory usage API for empty columns
- PR #3293 Fix loading of csv files zipped on MacOS (disabled zip min version check)
- PR #3295 Fix storing storing invalid RMM exec policies.
- PR #3307 Add pd.RangeIndex to from_pandas to fix dask_cudf meta_nonempty bug
- PR #3313 Fix public headers including non-public headers
- PR #3318 Revert arrow to 0.15.0 temporarily to unblock downstream projects CI
- PR #3317 Fix index-argument bug in dask_cudf parquet reader
- PR #3323 Fix `insert` non-assert test case
- PR #3341 Fix `Series` constructor converting NoneType to "None"
- PR #3326 Fix and test for detail::gather map iterator type inference
- PR #3334 Remove zero-size exception check from make_strings_column factories
- PR #3333 Fix compilation issues with `constexpr` functions not marked `__device__`
- PR #3340 Make all benchmarks use cudf base fixture to initialize RMM pool
- PR #3337 Fix Java to pad validity buffers to 64-byte boundary
- PR #3362 Fix `find_and_replace` upcasting series for python scalars and lists
- PR #3357 Disabling `column_view` iterators for non fixed-width types
- PR #3383 Fix : properly compute null counts for rolling_window.
- PR #3386 Removing external includes from `column_view.hpp`
- PR #3369 Add write_partition to dask_cudf to fix to_parquet bug
- PR #3388 Support getitem with bools when DataFrame has a MultiIndex
- PR #3408 Fix String and Column (De-)Serialization
- PR #3372 Fix dask-distributed scatter_by_map bug
- PR #3419 Fix a bug in parse_into_parts (incomplete input causing walking past the end of string).
- PR #3413 Fix dask_cudf read_csv file-list bug
- PR #3416 Fix memory leak in ColumnVector when pulling strings off the GPU
- PR #3424 Fix benchmark build by adding libcudacxx to benchmark's CMakeLists.txt
- PR #3435 Fix diff and shift for empty series
- PR #3439 Fix index-name bug in StringColumn concat
- PR #3445 Fix ORC Writer default stripe size
- PR #3459 Fix printing of invalid entries
- PR #3466 Fix gather null mask allocation for invalid index
- PR #3468 Fix memory leak issue in `drop_duplicates`
- PR #3474 Fix small doc error in capitalize Docs
- PR #3491 Fix more doc errors in NVStrings
- PR #3478 Fix as_index deep copy via Index.rename inplace arg
- PR #3476 Fix ORC reader timezone conversion
- PR #3188 Repr slices up large DataFrames
- PR #3519 Fix strings column concatenate handling zero-sized columns
- PR #3530 Fix copy_if_else test case fail issue
- PR #3523 Fix lgenfe issue with debug build
- PR #3532 Fix potential use-after-free in cudf parquet reader
- PR #3540 Fix unary_op null_mask bug and add missing test cases
- PR #3559 Use HighLevelGraph api in DataFrame constructor (Fix upstream compatibility)
- PR #3572 Fix CI Issue with hypothesis tests that are flaky


# cuDF 0.10.0 (16 Oct 2019)

## New Features

- PR #2423 Added `groupby.quantile()`
- PR #2522 Add Java bindings for NVStrings backed upper and lower case mutators
- PR #2605 Added Sort based groupby in libcudf
- PR #2607 Add Java bindings for parsing JSON
- PR #2629 Add dropna= parameter to groupby
- PR #2585 ORC & Parquet Readers: Remove millisecond timestamp restriction
- PR #2507 Add GPU-accelerated ORC Writer
- PR #2559 Add Series.tolist()
- PR #2653 Add Java bindings for rolling window operations
- PR #2480 Merge `custreamz` codebase into `cudf` repo
- PR #2674 Add __contains__ for Index/Series/Column
- PR #2635 Add support to read from remote and cloud sources like s3, gcs, hdfs
- PR #2722 Add Java bindings for NVTX ranges
- PR #2702 Add make_bool to dataset generation functions
- PR #2394 Move `rapidsai/custrings` into `cudf`
- PR #2734 Final sync of custrings source into cudf
- PR #2724 Add libcudf support for __contains__
- PR #2777 Add python bindings for porter stemmer measure functionality
- PR #2781 Add issorted to is_monotonic
- PR #2685 Add cudf::scatter_to_tables and cython binding
- PR #2743 Add Java bindings for NVStrings timestamp2long as part of String ColumnVector casting
- PR #2785 Add nvstrings Python docs
- PR #2786 Add benchmarks option to root build.sh
- PR #2802 Add `cudf::repeat()` and `cudf.Series.repeat()`
- PR #2773 Add Fisher's unbiased kurtosis and skew for Series/DataFrame
- PR #2748 Parquet Reader: Add option to specify loading of PANDAS index
- PR #2807 Add scatter_by_map to DataFrame python API
- PR #2836 Add nvstrings.code_points method
- PR #2844 Add Series/DataFrame notnull
- PR #2858 Add GTest type list utilities
- PR #2870 Add support for grouping by Series of arbitrary length
- PR #2719 Series covariance and Pearson correlation
- PR #2207 Beginning of libcudf overhaul: introduce new column and table types
- PR #2869 Add `cudf.CategoricalDtype`
- PR #2838 CSV Reader: Support ARROW_RANDOM_FILE input
- PR #2655 CuPy-based Series and Dataframe .values property
- PR #2803 Added `edit_distance_matrix()` function to calculate pairwise edit distance for each string on a given nvstrings object.
- PR #2811 Start of cudf strings column work based on 2207
- PR #2872 Add Java pinned memory pool allocator
- PR #2969 Add findAndReplaceAll to ColumnVector
- PR #2814 Add Datetimeindex.weekday
- PR #2999 Add timestamp conversion support for string categories
- PR #2918 Add cudf::column timestamp wrapper types

## Improvements

- PR #2578 Update legacy_groupby to use libcudf group_by_without_aggregation
- PR #2581 Removed `managed` allocator from hash map classes.
- PR #2571 Remove unnecessary managed memory from gdf_column_concat
- PR #2648 Cython/Python reorg
- PR #2588 Update Series.append documentation
- PR #2632 Replace dask-cudf set_index code with upstream
- PR #2682 Add cudf.set_allocator() function for easier allocator init
- PR #2642 Improve null printing and testing
- PR #2747 Add missing Cython headers / cudftestutil lib to conda package for cuspatial build
- PR #2706 Compute CSV format in device code to speedup performance
- PR #2673 Add support for np.longlong type
- PR #2703 move dask serialization dispatch into cudf
- PR #2728 Add YYMMDD to version tag for nightly conda packages
- PR #2729 Handle file-handle input in to_csv
- PR #2741 CSV Reader: Move kernel functions into its own file
- PR #2766 Improve nvstrings python cmake flexibility
- PR #2756 Add out_time_unit option to csv reader, support timestamp resolutions
- PR #2771 Stopgap alias for to_gpu_matrix()
- PR #2783 Support mapping input columns to function arguments in apply kernels
- PR #2645 libcudf unique_count for Series.nunique
- PR #2817 Dask-cudf: `read_parquet` support for remote filesystems
- PR #2823 improve java data movement debugging
- PR #2806 CSV Reader: Clean-up row offset operations
- PR #2640 Add dask wait/persist exmaple to 10 minute guide
- PR #2828 Optimizations of kernel launch configuration for `DataFrame.apply_rows` and `DataFrame.apply_chunks`
- PR #2831 Add `column` argument to `DataFrame.drop`
- PR #2775 Various optimizations to improve __getitem__ and __setitem__ performance
- PR #2810 cudf::allocate_like can optionally always allocate a mask.
- PR #2833 Parquet reader: align page data allocation sizes to 4-bytes to satisfy cuda-memcheck
- PR #2832 Using the new Python bindings for UCX
- PR #2856 Update group_split_cudf to use scatter_by_map
- PR #2890 Optionally keep serialized table data on the host.
- PR #2778 Doc: Updated and fixed some docstrings that were formatted incorrectly.
- PR #2830 Use YYMMDD tag in custreamz nightly build
- PR #2875 Java: Remove synchronized from register methods in MemoryCleaner
- PR #2887 Minor snappy decompression optimization
- PR #2899 Use new RMM API based on Cython
- PR #2788 Guide to Python UDFs
- PR #2919 Change java API to use operators in groupby namespace
- PR #2909 CSV Reader: Avoid row offsets host vector default init
- PR #2834 DataFrame supports setting columns via attribute syntax `df.x = col`
- PR #3147 DataFrame can be initialized from rows via list of tuples
- PR #3539 Restrict CuPy to 6

## Bug Fixes

- PR #2584 ORC Reader: fix parsing of `DECIMAL` index positions
- PR #2619 Fix groupby serialization/deserialization
- PR #2614 Update Java version to match
- PR #2601 Fixes nlargest(1) issue in Series and Dataframe
- PR #2610 Fix a bug in index serialization (properly pass DeviceNDArray)
- PR #2621 Fixes the floordiv issue of not promoting float type when rhs is 0
- PR #2611 Types Test: fix static casting from negative int to string
- PR #2618 IO Readers: Fix datasource memory map failure for multiple reads
- PR #2628 groupby_without_aggregation non-nullable input table produces non-nullable output
- PR #2615 fix string category partitioning in java API
- PR #2641 fix string category and timeunit concat in the java API
- PR #2649 Fix groupby issue resulting from column_empty bug
- PR #2658 Fix astype() for null categorical columns
- PR #2660 fix column string category and timeunit concat in the java API
- PR #2664 ORC reader: fix `skip_rows` larger than first stripe
- PR #2654 Allow Java gdfOrderBy to work with string categories
- PR #2669 AVRO reader: fix non-deterministic output
- PR #2668 Update Java bindings to specify timestamp units for ORC and Parquet readers
- PR #2679 AVRO reader: fix cuda errors when decoding compressed streams
- PR #2692 Add concatenation for data-frame with different headers (empty and non-empty)
- PR #2651 Remove nvidia driver installation from ci/cpu/build.sh
- PR #2697 Ensure csv reader sets datetime column time units
- PR #2698 Return RangeIndex from contiguous slice of RangeIndex
- PR #2672 Fix null and integer handling in round
- PR #2704 Parquet Reader: Fix crash when loading string column with nulls
- PR #2725 Fix Jitify issue with running on Turing using CUDA version < 10
- PR #2731 Fix building of benchmarks
- PR #2738 Fix java to find new NVStrings locations
- PR #2736 Pin Jitify branch to v0.10 version
- PR #2742 IO Readers: Fix possible silent failures when creating `NvStrings` instance
- PR #2753 Fix java quantile API calls
- PR #2762 Fix validity processing for time in java
- PR #2796 Fix handling string slicing and other nvstrings delegated methods with dask
- PR #2769 Fix link to API docs in README.md
- PR #2772 Handle multiindex pandas Series #2772
- PR #2749 Fix apply_rows/apply_chunks pessimistic null mask to use in_cols null masks only
- PR #2752 CSV Reader: Fix exception when there's no rows to process
- PR #2716 Added Exception for `StringMethods` in string methods
- PR #2787 Fix Broadcasting `None` to `cudf-series`
- PR #2794 Fix async race in NVCategory::get_value and get_value_bounds
- PR #2795 Fix java build/cast error
- PR #2496 Fix improper merge of two dataframes when names differ
- PR #2824 Fix issue with incorrect result when Numeric Series replace is called several times
- PR #2751 Replace value with null
- PR #2765 Fix Java inequality comparisons for string category
- PR #2818 Fix java join API to use new C++ join API
- PR #2841 Fix nvstrings.slice and slice_from for range (0,0)
- PR #2837 Fix join benchmark
- PR #2809 Add hash_df and group_split dispatch functions for dask
- PR #2843 Parquet reader: fix skip_rows when not aligned with page or row_group boundaries
- PR #2851 Deleted existing dask-cudf/record.txt
- PR #2854 Fix column creation from ephemeral objects exposing __cuda_array_interface__
- PR #2860 Fix boolean indexing when the result is a single row
- PR #2859 Fix tail method issue for string columns
- PR #2852 Fixed `cumsum()` and `cumprod()` on boolean series.
- PR #2865 DaskIO: Fix `read_csv` and `read_orc` when input is list of files
- PR #2750 Fixed casting values to cudf::bool8 so non-zero values always cast to true
- PR #2873 Fixed dask_cudf read_partition bug by generating ParquetDatasetPiece
- PR #2850 Fixes dask_cudf.read_parquet on partitioned datasets
- PR #2896 Properly handle `axis` string keywords in `concat`
- PR #2926 Update rounding algorithm to avoid using fmod
- PR #2968 Fix Java dependency loading when using NVTX
- PR #2963 Fix ORC writer uncompressed block indexing
- PR #2928 CSV Reader: Fix using `byte_range` for large datasets
- PR #2983 Fix sm_70+ race condition in gpu_unsnap
- PR #2964 ORC Writer: Segfault when writing mixed numeric and string columns
- PR #3007 Java: Remove unit test that frees RMM invalid pointer
- PR #3009 Fix orc reader RLEv2 patch position regression from PR #2507
- PR #3002 Fix CUDA invalid configuration errors reported after loading an ORC file without data
- PR #3035 Update update-version.sh for new docs locations
- PR #3038 Fix uninitialized stream parameter in device_table deleter
- PR #3064 Fixes groupby performance issue
- PR #3061 Add rmmInitialize to nvstrings gtests
- PR #3058 Fix UDF doc markdown formatting
- PR #3059 Add nvstrings python build instructions to contributing.md


# cuDF 0.9.0 (21 Aug 2019)

## New Features

- PR #1993 Add CUDA-accelerated series aggregations: mean, var, std
- PR #2111 IO Readers: Support memory buffer, file-like object, and URL inputs
- PR #2012 Add `reindex()` to DataFrame and Series
- PR #2097 Add GPU-accelerated AVRO reader
- PR #2098 Support binary ops on DFs and Series with mismatched indices
- PR #2160 Merge `dask-cudf` codebase into `cudf` repo
- PR #2149 CSV Reader: Add `hex` dtype for explicit hexadecimal parsing
- PR #2156 Add `upper_bound()` and `lower_bound()` for libcudf tables and `searchsorted()` for cuDF Series
- PR #2158 CSV Reader: Support single, non-list/dict argument for `dtype`
- PR #2177 CSV Reader: Add `parse_dates` parameter for explicit date inference
- PR #1744 cudf::apply_boolean_mask and cudf::drop_nulls support for cudf::table inputs (multi-column)
- PR #2196 Add `DataFrame.dropna()`
- PR #2197 CSV Writer: add `chunksize` parameter for `to_csv`
- PR #2215 `type_dispatcher` benchmark
- PR #2179 Add Java quantiles
- PR #2157 Add __array_function__ to DataFrame and Series
- PR #2212 Java support for ORC reader
- PR #2224 Add DataFrame isna, isnull, notna functions
- PR #2236 Add Series.drop_duplicates
- PR #2105 Add hash-based join benchmark
- PR #2316 Add unique, nunique, and value_counts for datetime columns
- PR #2337 Add Java support for slicing a ColumnVector
- PR #2049 Add cudf::merge (sorted merge)
- PR #2368 Full cudf+dask Parquet Support
- PR #2380 New cudf::is_sorted checks whether cudf::table is sorted
- PR #2356 Java column vector standard deviation support
- PR #2221 MultiIndex full indexing - Support iloc and wildcards for loc
- PR #2429 Java support for getting length of strings in a ColumnVector
- PR #2415 Add `value_counts` for series of any type
- PR #2446 Add __array_function__ for index
- PR #2437 ORC reader: Add 'use_np_dtypes' option
- PR #2382 Add CategoricalAccessor add, remove, rename, and ordering methods
- PR #2464 Native implement `__cuda_array_interface__` for Series/Index/Column objects
- PR #2425 Rolling window now accepts array-based user-defined functions
- PR #2442 Add __setitem__
- PR #2449 Java support for getting byte count of strings in a ColumnVector
- PR #2492 Add groupby.size() method
- PR #2358 Add cudf::nans_to_nulls: convert floating point column into bitmask
- PR #2489 Add drop argument to set_index
- PR #2491 Add Java bindings for ORC reader 'use_np_dtypes' option
- PR #2213 Support s/ms/us/ns DatetimeColumn time unit resolutions
- PR #2536 Add _constructor properties to Series and DataFrame

## Improvements

- PR #2103 Move old `column` and `bitmask` files into `legacy/` directory
- PR #2109 added name to Python column classes
- PR #1947 Cleanup serialization code
- PR #2125 More aggregate in java API
- PR #2127 Add in java Scalar tests
- PR #2088 Refactor of Python groupby code
- PR #2130 Java serialization and deserialization of tables.
- PR #2131 Chunk rows logic added to csv_writer
- PR #2129 Add functions in the Java API to support nullable column filtering
- PR #2165 made changes to get_dummies api for it to be available in MethodCache
- PR #2171 Add CodeCov integration, fix doc version, make --skip-tests work when invoking with source
- PR #2184 handle remote orc files for dask-cudf
- PR #2186 Add `getitem` and `getattr` style access to Rolling objects
- PR #2168 Use cudf.Column for CategoricalColumn's categories instead of a tuple
- PR #2193 DOC: cudf::type_dispatcher documentation for specializing dispatched functors
- PR #2199 Better java support for appending strings
- PR #2176 Added column dtype support for datetime, int8, int16 to csv_writer
- PR #2209 Matching `get_dummies` & `select_dtypes` behavior to pandas
- PR #2217 Updated Java bindings to use the new groupby API
- PR #2214 DOC: Update doc instructions to build/install `cudf` and `dask-cudf`
- PR #2220 Update Java bindings for reduction rename
- PR #2232 Move CodeCov upload from build script to Jenkins
- PR #2225 refactor to use libcudf for gathering columns in dataframes
- PR #2293 Improve join performance (faster compute_join_output_size)
- PR #2300 Create separate dask codeowners for dask-cudf codebase
- PR #2304 gdf_group_by_without_aggregations returns gdf_column
- PR #2309 Java readers: remove redundant copy of result pointers
- PR #2307 Add `black` and `isort` to style checker script
- PR #2345 Restore removal of old groupby implementation
- PR #2342 Improve `astype()` to operate all ways
- PR #2329 using libcudf cudf::copy for column deep copy
- PR #2344 DOC: docs on code formatting for contributors
- PR #2376 Add inoperative axis= and win_type= arguments to Rolling()
- PR #2378 remove dask for (de-)serialization of cudf objects
- PR #2353 Bump Arrow and Dask versions
- PR #2377 Replace `standard_python_slice` with just `slice.indices()`
- PR #2373 cudf.DataFrame enchancements & Series.values support
- PR #2392 Remove dlpack submodule; make cuDF's Cython API externally accessible
- PR #2430 Updated Java bindings to use the new unary API
- PR #2406 Moved all existing `table` related files to a `legacy/` directory
- PR #2350 Performance related changes to get_dummies
- PR #2420 Remove `cudautils.astype` and replace with `typecast.apply_cast`
- PR #2456 Small improvement to typecast utility
- PR #2458 Fix handling of thirdparty packages in `isort` config
- PR #2459 IO Readers: Consolidate all readers to use `datasource` class
- PR #2475 Exposed type_dispatcher.hpp, nvcategory_util.hpp and wrapper_types.hpp in the include folder
- PR #2484 Enabled building libcudf as a static library
- PR #2453 Streamline CUDA_REL environment variable
- PR #2483 Bundle Boost filesystem dependency in the Java jar
- PR #2486 Java API hash functions
- PR #2481 Adds the ignore_null_keys option to the java api
- PR #2490 Java api: support multiple aggregates for the same column
- PR #2510 Java api: uses table based apply_boolean_mask
- PR #2432 Use pandas formatting for console, html, and latex output
- PR #2573 Bump numba version to 0.45.1
- PR #2606 Fix references to notebooks-contrib

## Bug Fixes

- PR #2086 Fixed quantile api behavior mismatch in series & dataframe
- PR #2128 Add offset param to host buffer readers in java API.
- PR #2145 Work around binops validity checks for java
- PR #2146 Work around unary_math validity checks for java
- PR #2151 Fixes bug in cudf::copy_range where null_count was invalid
- PR #2139 matching to pandas describe behavior & fixing nan values issue
- PR #2161 Implicitly convert unsigned to signed integer types in binops
- PR #2154 CSV Reader: Fix bools misdetected as strings dtype
- PR #2178 Fix bug in rolling bindings where a view of an ephemeral column was being taken
- PR #2180 Fix issue with isort reordering `importorskip` below imports depending on them
- PR #2187 fix to honor dtype when numpy arrays are passed to columnops.as_column
- PR #2190 Fix issue in astype conversion of string column to 'str'
- PR #2208 Fix issue with calling `head()` on one row dataframe
- PR #2229 Propagate exceptions from Cython cdef functions
- PR #2234 Fix issue with local build script not properly building
- PR #2223 Fix CUDA invalid configuration errors reported after loading small compressed ORC files
- PR #2162 Setting is_unique and is_monotonic-related attributes
- PR #2244 Fix ORC RLEv2 delta mode decoding with nonzero residual delta width
- PR #2297 Work around `var/std` unsupported only at debug build
- PR #2302 Fixed java serialization corner case
- PR #2355 Handle float16 in binary operations
- PR #2311 Fix copy behaviour for GenericIndex
- PR #2349 Fix issues with String filter in java API
- PR #2323 Fix groupby on categoricals
- PR #2328 Ensure order is preserved in CategoricalAccessor._set_categories
- PR #2202 Fix issue with unary ops mishandling empty input
- PR #2326 Fix for bug in DLPack when reading multiple columns
- PR #2324 Fix cudf Docker build
- PR #2325 Fix ORC RLEv2 patched base mode decoding with nonzero patch width
- PR #2235 Fix get_dummies to be compatible with dask
- PR #2332 Zero initialize gdf_dtype_extra_info
- PR #2355 Handle float16 in binary operations
- PR #2360 Fix missing dtype handling in cudf.Series & columnops.as_column
- PR #2364 Fix quantile api and other trivial issues around it
- PR #2361 Fixed issue with `codes` of CategoricalIndex
- PR #2357 Fixed inconsistent type of index created with from_pandas vs direct construction
- PR #2389 Fixed Rolling __getattr__ and __getitem__ for offset based windows
- PR #2402 Fixed bug in valid mask computation in cudf::copy_if (apply_boolean_mask)
- PR #2401 Fix to a scalar datetime(of type Days) issue
- PR #2386 Correctly allocate output valids in groupby
- PR #2411 Fixed failures on binary op on single element string column
- PR #2422 Fix Pandas logical binary operation incompatibilites
- PR #2447 Fix CodeCov posting build statuses temporarily
- PR #2450 Fix erroneous null handling in `cudf.DataFrame`'s `apply_rows`
- PR #2470 Fix issues with empty strings and string categories (Java)
- PR #2471 Fix String Column Validity.
- PR #2481 Fix java validity buffer serialization
- PR #2485 Updated bytes calculation to use size_t to avoid overflow in column concat
- PR #2461 Fix groupby multiple aggregations same column
- PR #2514 Fix cudf::drop_nulls threshold handling in Cython
- PR #2516 Fix utilities include paths and meta.yaml header paths
- PR #2517 Fix device memory leak in to_dlpack tensor deleter
- PR #2431 Fix local build generated file ownerships
- PR #2511 Added import of orc, refactored exception handlers to not squash fatal exceptions
- PR #2527 Fix index and column input handling in dask_cudf read_parquet
- PR #2466 Fix `dataframe.query` returning null rows erroneously
- PR #2548 Orc reader: fix non-deterministic data decoding at chunk boundaries
- PR #2557 fix cudautils import in string.py
- PR #2521 Fix casting datetimes from/to the same resolution
- PR #2545 Fix MultiIndexes with datetime levels
- PR #2560 Remove duplicate `dlpack` definition in conda recipe
- PR #2567 Fix ColumnVector.fromScalar issues while dealing with null scalars
- PR #2565 Orc reader: fix incorrect data decoding of int64 data types
- PR #2577 Fix search benchmark compilation error by adding necessary header
- PR #2604 Fix a bug in copying.pyx:_normalize_types that upcasted int32 to int64


# cuDF 0.8.0 (27 June 2019)

## New Features

- PR #1524 Add GPU-accelerated JSON Lines parser with limited feature set
- PR #1569 Add support for Json objects to the JSON Lines reader
- PR #1622 Add Series.loc
- PR #1654 Add cudf::apply_boolean_mask: faster replacement for gdf_apply_stencil
- PR #1487 cython gather/scatter
- PR #1310 Implemented the slice/split functionality.
- PR #1630 Add Python layer to the GPU-accelerated JSON reader
- PR #1745 Add rounding of numeric columns via Numba
- PR #1772 JSON reader: add support for BytesIO and StringIO input
- PR #1527 Support GDF_BOOL8 in readers and writers
- PR #1819 Logical operators (AND, OR, NOT) for libcudf and cuDF
- PR #1813 ORC Reader: Add support for stripe selection
- PR #1828 JSON Reader: add suport for bool8 columns
- PR #1833 Add column iterator with/without nulls
- PR #1665 Add the point-in-polygon GIS function
- PR #1863 Series and Dataframe methods for all and any
- PR #1908 cudf::copy_range and cudf::fill for copying/assigning an index or range to a constant
- PR #1921 Add additional formats for typecasting to/from strings
- PR #1807 Add Series.dropna()
- PR #1987 Allow user defined functions in the form of ptx code to be passed to binops
- PR #1948 Add operator functions like `Series.add()` to DataFrame and Series
- PR #1954 Add skip test argument to GPU build script
- PR #2018 Add bindings for new groupby C++ API
- PR #1984 Add rolling window operations Series.rolling() and DataFrame.rolling()
- PR #1542 Python method and bindings for to_csv
- PR #1995 Add Java API
- PR #1998 Add google benchmark to cudf
- PR #1845 Add cudf::drop_duplicates, DataFrame.drop_duplicates
- PR #1652 Added `Series.where()` feature
- PR #2074 Java Aggregates, logical ops, and better RMM support
- PR #2140 Add a `cudf::transform` function
- PR #2068 Concatenation of different typed columns

## Improvements

- PR #1538 Replacing LesserRTTI with inequality_comparator
- PR #1703 C++: Added non-aggregating `insert` to `concurrent_unordered_map` with specializations to store pairs with a single atomicCAS when possible.
- PR #1422 C++: Added a RAII wrapper for CUDA streams
- PR #1701 Added `unique` method for stringColumns
- PR #1713 Add documentation for Dask-XGBoost
- PR #1666 CSV Reader: Improve performance for files with large number of columns
- PR #1725 Enable the ability to use a single column groupby as its own index
- PR #1759 Add an example showing simultaneous rolling averages to `apply_grouped` documentation
- PR #1746 C++: Remove unused code: `windowed_ops.cu`, `sorting.cu`, `hash_ops.cu`
- PR #1748 C++: Add `bool` nullability flag to `device_table` row operators
- PR #1764 Improve Numerical column: `mean_var` and `mean`
- PR #1767 Speed up Python unit tests
- PR #1770 Added build.sh script, updated CI scripts and documentation
- PR #1739 ORC Reader: Add more pytest coverage
- PR #1696 Added null support in `Series.replace()`.
- PR #1390 Added some basic utility functions for `gdf_column`'s
- PR #1791 Added general column comparison code for testing
- PR #1795 Add printing of git submodule info to `print_env.sh`
- PR #1796 Removing old sort based group by code and gdf_filter
- PR #1811 Added funtions for copying/allocating `cudf::table`s
- PR #1838 Improve columnops.column_empty so that it returns typed columns instead of a generic Column
- PR #1890 Add utils.get_dummies- a pandas-like wrapper around one_hot-encoding
- PR #1823 CSV Reader: default the column type to string for empty dataframes
- PR #1827 Create bindings for scalar-vector binops, and update one_hot_encoding to use them
- PR #1817 Operators now support different sized dataframes as long as they don't share different sized columns
- PR #1855 Transition replace_nulls to new C++ API and update corresponding Cython/Python code
- PR #1858 Add `std::initializer_list` constructor to `column_wrapper`
- PR #1846 C++ type-erased gdf_equal_columns test util; fix gdf_equal_columns logic error
- PR #1390 Added some basic utility functions for `gdf_column`s
- PR #1391 Tidy up bit-resolution-operation and bitmask class code
- PR #1882 Add iloc functionality to MultiIndex dataframes
- PR #1884 Rolling windows: general enhancements and better coverage for unit tests
- PR #1886 support GDF_STRING_CATEGORY columns in apply_boolean_mask, drop_nulls and other libcudf functions
- PR #1896 Improve performance of groupby with levels specified in dask-cudf
- PR #1915 Improve iloc performance for non-contiguous row selection
- PR #1859 Convert read_json into a C++ API
- PR #1919 Rename libcudf namespace gdf to namespace cudf
- PR #1850 Support left_on and right_on for DataFrame merge operator
- PR #1930 Specialize constructor for `cudf::bool8` to cast argument to `bool`
- PR #1938 Add default constructor for `column_wrapper`
- PR #1930 Specialize constructor for `cudf::bool8` to cast argument to `bool`
- PR #1952 consolidate libcudf public API headers in include/cudf
- PR #1949 Improved selection with boolmask using libcudf `apply_boolean_mask`
- PR #1956 Add support for nulls in `query()`
- PR #1973 Update `std::tuple` to `std::pair` in top-most libcudf APIs and C++ transition guide
- PR #1981 Convert read_csv into a C++ API
- PR #1868 ORC Reader: Support row index for speed up on small/medium datasets
- PR #1964 Added support for list-like types in Series.str.cat
- PR #2005 Use HTML5 details tag in bug report issue template
- PR #2003 Removed few redundant unit-tests from test_string.py::test_string_cat
- PR #1944 Groupby design improvements
- PR #2017 Convert `read_orc()` into a C++ API
- PR #2011 Convert `read_parquet()` into a C++ API
- PR #1756 Add documentation "10 Minutes to cuDF and dask_cuDF"
- PR #2034 Adding support for string columns concatenation using "add" binary operator
- PR #2042 Replace old "10 Minutes" guide with new guide for docs build process
- PR #2036 Make library of common test utils to speed up tests compilation
- PR #2022 Facilitating get_dummies to be a high level api too
- PR #2050 Namespace IO readers and add back free-form `read_xxx` functions
- PR #2104 Add a functional ``sort=`` keyword argument to groupby
- PR #2108 Add `find_and_replace` for StringColumn for replacing single values
- PR #1803 cuDF/CuPy interoperability documentation

## Bug Fixes

- PR #1465 Fix for test_orc.py and test_sparse_df.py test failures
- PR #1583 Fix underlying issue in `as_index()` that was causing `Series.quantile()` to fail
- PR #1680 Add errors= keyword to drop() to fix cudf-dask bug
- PR #1651 Fix `query` function on empty dataframe
- PR #1616 Fix CategoricalColumn to access categories by index instead of iteration
- PR #1660 Fix bug in `loc` when indexing with a column name (a string)
- PR #1683 ORC reader: fix timestamp conversion to UTC
- PR #1613 Improve CategoricalColumn.fillna(-1) performance
- PR #1642 Fix failure of CSV_TEST gdf_csv_test.SkiprowsNrows on multiuser systems
- PR #1709 Fix handling of `datetime64[ms]` in `dataframe.select_dtypes`
- PR #1704 CSV Reader: Add support for the plus sign in number fields
- PR #1687 CSV reader: return an empty dataframe for zero size input
- PR #1757 Concatenating columns with null columns
- PR #1755 Add col_level keyword argument to melt
- PR #1758 Fix df.set_index() when setting index from an empty column
- PR #1749 ORC reader: fix long strings of NULL values resulting in incorrect data
- PR #1742 Parquet Reader: Fix index column name to match PANDAS compat
- PR #1782 Update libcudf doc version
- PR #1783 Update conda dependencies
- PR #1786 Maintain the original series name in series.unique output
- PR #1760 CSV Reader: fix segfault when dtype list only includes columns from usecols list
- PR #1831 build.sh: Assuming python is in PATH instead of using PYTHON env var
- PR #1839 Raise an error instead of segfaulting when transposing a DataFrame with StringColumns
- PR #1840 Retain index correctly during merge left_on right_on
- PR #1825 cuDF: Multiaggregation Groupby Failures
- PR #1789 CSV Reader: Fix missing support for specifying `int8` and `int16` dtypes
- PR #1857 Cython Bindings: Handle `bool` columns while calling `column_view_from_NDArrays`
- PR #1849 Allow DataFrame support methods to pass arguments to the methods
- PR #1847 Fixed #1375 by moving the nvstring check into the wrapper function
- PR #1864 Fixing cudf reduction for POWER platform
- PR #1869 Parquet reader: fix Dask timestamps not matching with Pandas (convert to milliseconds)
- PR #1876 add dtype=bool for `any`, `all` to treat integer column correctly
- PR #1875 CSV reader: take NaN values into account in dtype detection
- PR #1873 Add column dtype checking for the all/any methods
- PR #1902 Bug with string iteration in _apply_basic_agg
- PR #1887 Fix for initialization issue in pq_read_arg,orc_read_arg
- PR #1867 JSON reader: add support for null/empty fields, including the 'null' literal
- PR #1891 Fix bug #1750 in string column comparison
- PR #1909 Support of `to_pandas()` of boolean series with null values
- PR #1923 Use prefix removal when two aggs are called on a SeriesGroupBy
- PR #1914 Zero initialize gdf_column local variables
- PR #1959 Add support for comparing boolean Series to scalar
- PR #1966 Ignore index fix in series append
- PR #1967 Compute index __sizeof__ only once for DataFrame __sizeof__
- PR #1977 Support CUDA installation in default system directories
- PR #1982 Fixes incorrect index name after join operation
- PR #1985 Implement `GDF_PYMOD`, a special modulo that follows python's sign rules
- PR #1991 Parquet reader: fix decoding of NULLs
- PR #1990 Fixes a rendering bug in the `apply_grouped` documentation
- PR #1978 Fix for values being filled in an empty dataframe
- PR #2001 Correctly create MultiColumn from Pandas MultiColumn
- PR #2006 Handle empty dataframe groupby construction for dask
- PR #1965 Parquet Reader: Fix duplicate index column when it's already in `use_cols`
- PR #2033 Add pip to conda environment files to fix warning
- PR #2028 CSV Reader: Fix reading of uncompressed files without a recognized file extension
- PR #2073 Fix an issue when gathering columns with NVCategory and nulls
- PR #2053 cudf::apply_boolean_mask return empty column for empty boolean mask
- PR #2066 exclude `IteratorTest.mean_var_output` test from debug build
- PR #2069 Fix JNI code to use read_csv and read_parquet APIs
- PR #2071 Fix bug with unfound transitive dependencies for GTests in Ubuntu 18.04
- PR #2089 Configure Sphinx to render params correctly
- PR #2091 Fix another bug with unfound transitive dependencies for `cudftestutils` in Ubuntu 18.04
- PR #2115 Just apply `--disable-new-dtags` instead of trying to define all the transitive dependencies
- PR #2106 Fix errors in JitCache tests caused by sharing of device memory between processes
- PR #2120 Fix errors in JitCache tests caused by running multiple threads on the same data
- PR #2102 Fix memory leak in groupby
- PR #2113 fixed typo in to_csv code example


# cudf 0.7.2 (16 May 2019)

## New Features

- PR #1735 Added overload for atomicAdd on int64. Streamlined implementation of custom atomic overloads.
- PR #1741 Add MultiIndex concatenation

## Bug Fixes

- PR #1718 Fix issue with SeriesGroupBy MultiIndex in dask-cudf
- PR #1734 Python: fix performance regression for groupby count() aggregations
- PR #1768 Cython: fix handling read only schema buffers in gpuarrow reader


# cudf 0.7.1 (11 May 2019)

## New Features

- PR #1702 Lazy load MultiIndex to return groupby performance to near optimal.

## Bug Fixes

- PR #1708 Fix handling of `datetime64[ms]` in `dataframe.select_dtypes`


# cuDF 0.7.0 (10 May 2019)

## New Features

- PR #982 Implement gdf_group_by_without_aggregations and gdf_unique_indices functions
- PR #1142 Add `GDF_BOOL` column type
- PR #1194 Implement overloads for CUDA atomic operations
- PR #1292 Implemented Bitwise binary ops AND, OR, XOR (&, |, ^)
- PR #1235 Add GPU-accelerated Parquet Reader
- PR #1335 Added local_dict arg in `DataFrame.query()`.
- PR #1282 Add Series and DataFrame.describe()
- PR #1356 Rolling windows
- PR #1381 Add DataFrame._get_numeric_data
- PR #1388 Add CODEOWNERS file to auto-request reviews based on where changes are made
- PR #1396 Add DataFrame.drop method
- PR #1413 Add DataFrame.melt method
- PR #1412 Add DataFrame.pop()
- PR #1419 Initial CSV writer function
- PR #1441 Add Series level cumulative ops (cumsum, cummin, cummax, cumprod)
- PR #1420 Add script to build and test on a local gpuCI image
- PR #1440 Add DatetimeColumn.min(), DatetimeColumn.max()
- PR #1455 Add Series.Shift via Numba kernel
- PR #1441 Add Series level cumulative ops (cumsum, cummin, cummax, cumprod)
- PR #1461 Add Python coverage test to gpu build
- PR #1445 Parquet Reader: Add selective reading of rows and row group
- PR #1532 Parquet Reader: Add support for INT96 timestamps
- PR #1516 Add Series and DataFrame.ndim
- PR #1556 Add libcudf C++ transition guide
- PR #1466 Add GPU-accelerated ORC Reader
- PR #1565 Add build script for nightly doc builds
- PR #1508 Add Series isna, isnull, and notna
- PR #1456 Add Series.diff() via Numba kernel
- PR #1588 Add Index `astype` typecasting
- PR #1301 MultiIndex support
- PR #1599 Level keyword supported in groupby
- PR #929 Add support operations to dataframe
- PR #1609 Groupby accept list of Series
- PR #1658 Support `group_keys=True` keyword in groupby method

## Improvements

- PR #1531 Refactor closures as private functions in gpuarrow
- PR #1404 Parquet reader page data decoding speedup
- PR #1076 Use `type_dispatcher` in join, quantiles, filter, segmented sort, radix sort and hash_groupby
- PR #1202 Simplify README.md
- PR #1149 CSV Reader: Change convertStrToValue() functions to `__device__` only
- PR #1238 Improve performance of the CUDA trie used in the CSV reader
- PR #1245 Use file cache for JIT kernels
- PR #1278 Update CONTRIBUTING for new conda environment yml naming conventions
- PR #1163 Refactored UnaryOps. Reduced API to two functions: `gdf_unary_math` and `gdf_cast`. Added `abs`, `-`, and `~` ops. Changed bindings to Cython
- PR #1284 Update docs version
- PR #1287 add exclude argument to cudf.select_dtype function
- PR #1286 Refactor some of the CSV Reader kernels into generic utility functions
- PR #1291 fillna in `Series.to_gpu_array()` and `Series.to_array()` can accept the scalar too now.
- PR #1005 generic `reduction` and `scan` support
- PR #1349 Replace modernGPU sort join with thrust.
- PR #1363 Add a dataframe.mean(...) that raises NotImplementedError to satisfy `dask.dataframe.utils.is_dataframe_like`
- PR #1319 CSV Reader: Use column wrapper for gdf_column output alloc/dealloc
- PR #1376 Change series quantile default to linear
- PR #1399 Replace CFFI bindings for NVTX functions with Cython bindings
- PR #1389 Refactored `set_null_count()`
- PR #1386 Added macros `GDF_TRY()`, `CUDF_TRY()` and `ASSERT_CUDF_SUCCEEDED()`
- PR #1435 Rework CMake and conda recipes to depend on installed libraries
- PR #1391 Tidy up bit-resolution-operation and bitmask class code
- PR #1439 Add cmake variable to enable compiling CUDA code with -lineinfo
- PR #1462 Add ability to read parquet files from arrow::io::RandomAccessFile
- PR #1453 Convert CSV Reader CFFI to Cython
- PR #1479 Convert Parquet Reader CFFI to Cython
- PR #1397 Add a utility function for producing an overflow-safe kernel launch grid configuration
- PR #1382 Add GPU parsing of nested brackets to cuIO parsing utilities
- PR #1481 Add cudf::table constructor to allocate a set of `gdf_column`s
- PR #1484 Convert GroupBy CFFI to Cython
- PR #1463 Allow and default melt keyword argument var_name to be None
- PR #1486 Parquet Reader: Use device_buffer rather than device_ptr
- PR #1525 Add cudatoolkit conda dependency
- PR #1520 Renamed `src/dataframe` to `src/table` and moved `table.hpp`. Made `types.hpp` to be type declarations only.
- PR #1492 Convert transpose CFFI to Cython
- PR #1495 Convert binary and unary ops CFFI to Cython
- PR #1503 Convert sorting and hashing ops CFFI to Cython
- PR #1522 Use latest release version in update-version CI script
- PR #1533 Remove stale join CFFI, fix memory leaks in join Cython
- PR #1521 Added `row_bitmask` to compute bitmask for rows of a table. Merged `valids_ops.cu` and `bitmask_ops.cu`
- PR #1553 Overload `hash_row` to avoid using intial hash values. Updated `gdf_hash` to select between overloads
- PR #1585 Updated `cudf::table` to maintain own copy of wrapped `gdf_column*`s
- PR #1559 Add `except +` to all Cython function definitions to catch C++ exceptions properly
- PR #1617 `has_nulls` and `column_dtypes` for `cudf::table`
- PR #1590 Remove CFFI from the build / install process entirely
- PR #1536 Convert gpuarrow CFFI to Cython
- PR #1655 Add `Column._pointer` as a way to access underlying `gdf_column*` of a `Column`
- PR #1655 Update readme conda install instructions for cudf version 0.6 and 0.7


## Bug Fixes

- PR #1233 Fix dtypes issue while adding the column to `str` dataframe.
- PR #1254 CSV Reader: fix data type detection for floating-point numbers in scientific notation
- PR #1289 Fix looping over each value instead of each category in concatenation
- PR #1293 Fix Inaccurate error message in join.pyx
- PR #1308 Add atomicCAS overload for `int8_t`, `int16_t`
- PR #1317 Fix catch polymorphic exception by reference in ipc.cu
- PR #1325 Fix dtype of null bitmasks to int8
- PR #1326 Update build documentation to use -DCMAKE_CXX11_ABI=ON
- PR #1334 Add "na_position" argument to CategoricalColumn sort_by_values
- PR #1321 Fix out of bounds warning when checking Bzip2 header
- PR #1359 Add atomicAnd/Or/Xor for integers
- PR #1354 Fix `fillna()` behaviour when replacing values with different dtypes
- PR #1347 Fixed core dump issue while passing dict_dtypes without column names in `cudf.read_csv()`
- PR #1379 Fixed build failure caused due to error: 'col_dtype' may be used uninitialized
- PR #1392 Update cudf Dockerfile and package_versions.sh
- PR #1385 Added INT8 type to `_schema_to_dtype` for use in GpuArrowReader
- PR #1393 Fixed a bug in `gdf_count_nonzero_mask()` for the case of 0 bits to count
- PR #1395 Update CONTRIBUTING to use the environment variable CUDF_HOME
- PR #1416 Fix bug at gdf_quantile_exact and gdf_quantile_appox
- PR #1421 Fix remove creation of series multiple times during `add_column()`
- PR #1405 CSV Reader: Fix memory leaks on read_csv() failure
- PR #1328 Fix CategoricalColumn to_arrow() null mask
- PR #1433 Fix NVStrings/categories includes
- PR #1432 Update NVStrings to 0.7.* to coincide with 0.7 development
- PR #1483 Modify CSV reader to avoid cropping blank quoted characters in non-string fields
- PR #1446 Merge 1275 hotfix from master into branch-0.7
- PR #1447 Fix legacy groupby apply docstring
- PR #1451 Fix hash join estimated result size is not correct
- PR #1454 Fix local build script improperly change directory permissions
- PR #1490 Require Dask 1.1.0+ for `is_dataframe_like` test or skip otherwise.
- PR #1491 Use more specific directories & groups in CODEOWNERS
- PR #1497 Fix Thrust issue on CentOS caused by missing default constructor of host_vector elements
- PR #1498 Add missing include guard to device_atomics.cuh and separated DEVICE_ATOMICS_TEST
- PR #1506 Fix csv-write call to updated NVStrings method
- PR #1510 Added nvstrings `fillna()` function
- PR #1507 Parquet Reader: Default string data to GDF_STRING
- PR #1535 Fix doc issue to ensure correct labelling of cudf.series
- PR #1537 Fix `undefined reference` link error in HashPartitionTest
- PR #1548 Fix ci/local/build.sh README from using an incorrect image example
- PR #1551 CSV Reader: Fix integer column name indexing
- PR #1586 Fix broken `scalar_wrapper::operator==`
- PR #1591 ORC/Parquet Reader: Fix missing import for FileNotFoundError exception
- PR #1573 Parquet Reader: Fix crash due to clash with ORC reader datasource
- PR #1607 Revert change of `column.to_dense_buffer` always return by copy for performance concerns
- PR #1618 ORC reader: fix assert & data output when nrows/skiprows isn't aligned to stripe boundaries
- PR #1631 Fix failure of TYPES_TEST on some gcc-7 based systems.
- PR #1641 CSV Reader: Fix skip_blank_lines behavior with Windows line terminators (\r\n)
- PR #1648 ORC reader: fix non-deterministic output when skiprows is non-zero
- PR #1676 Fix groupby `as_index` behaviour with `MultiIndex`
- PR #1659 Fix bug caused by empty groupbys and multiindex slicing throwing exceptions
- PR #1656 Correct Groupby failure in dask when un-aggregable columns are left in dataframe.
- PR #1689 Fix groupby performance regression
- PR #1694 Add Cython as a runtime dependency since it's required in `setup.py`


# cuDF 0.6.1 (25 Mar 2019)

## Bug Fixes

- PR #1275 Fix CentOS exception in DataFrame.hash_partition from using value "returned" by a void function


# cuDF 0.6.0 (22 Mar 2019)

## New Features

- PR #760 Raise `FileNotFoundError` instead of `GDF_FILE_ERROR` in `read_csv` if the file does not exist
- PR #539 Add Python bindings for replace function
- PR #823 Add Doxygen configuration to enable building HTML documentation for libcudf C/C++ API
- PR #807 CSV Reader: Add byte_range parameter to specify the range in the input file to be read
- PR #857 Add Tail method for Series/DataFrame and update Head method to use iloc
- PR #858 Add series feature hashing support
- PR #871 CSV Reader: Add support for NA values, including user specified strings
- PR #893 Adds PyArrow based parquet readers / writers to Python, fix category dtype handling, fix arrow ingest buffer size issues
- PR #867 CSV Reader: Add support for ignoring blank lines and comment lines
- PR #887 Add Series digitize method
- PR #895 Add Series groupby
- PR #898 Add DataFrame.groupby(level=0) support
- PR #920 Add feather, JSON, HDF5 readers / writers from PyArrow / Pandas
- PR #888 CSV Reader: Add prefix parameter for column names, used when parsing without a header
- PR #913 Add DLPack support: convert between cuDF DataFrame and DLTensor
- PR #939 Add ORC reader from PyArrow
- PR #918 Add Series.groupby(level=0) support
- PR #906 Add binary and comparison ops to DataFrame
- PR #958 Support unary and binary ops on indexes
- PR #964 Add `rename` method to `DataFrame`, `Series`, and `Index`
- PR #985 Add `Series.to_frame` method
- PR #985 Add `drop=` keyword to reset_index method
- PR #994 Remove references to pygdf
- PR #990 Add external series groupby support
- PR #988 Add top-level merge function to cuDF
- PR #992 Add comparison binaryops to DateTime columns
- PR #996 Replace relative path imports with absolute paths in tests
- PR #995 CSV Reader: Add index_col parameter to specify the column name or index to be used as row labels
- PR #1004 Add `from_gpu_matrix` method to DataFrame
- PR #997 Add property index setter
- PR #1007 Replace relative path imports with absolute paths in cudf
- PR #1013 select columns with df.columns
- PR #1016 Rename Series.unique_count() to nunique() to match pandas API
- PR #947 Prefixsum to handle nulls and float types
- PR #1029 Remove rest of relative path imports
- PR #1021 Add filtered selection with assignment for Dataframes
- PR #872 Adding NVCategory support to cudf apis
- PR #1052 Add left/right_index and left/right_on keywords to merge
- PR #1091 Add `indicator=` and `suffixes=` keywords to merge
- PR #1107 Add unsupported keywords to Series.fillna
- PR #1032 Add string support to cuDF python
- PR #1136 Removed `gdf_concat`
- PR #1153 Added function for getting the padded allocation size for valid bitmask
- PR #1148 Add cudf.sqrt for dataframes and Series
- PR #1159 Add Python bindings for libcudf dlpack functions
- PR #1155 Add __array_ufunc__ for DataFrame and Series for sqrt
- PR #1168 to_frame for series accepts a name argument


## Improvements

- PR #1218 Add dask-cudf page to API docs
- PR #892 Add support for heterogeneous types in binary ops with JIT
- PR #730 Improve performance of `gdf_table` constructor
- PR #561 Add Doxygen style comments to Join CUDA functions
- PR #813 unified libcudf API functions by replacing gpu_ with gdf_
- PR #822 Add support for `__cuda_array_interface__` for ingest
- PR #756 Consolidate common helper functions from unordered map and multimap
- PR #753 Improve performance of groupby sum and average, especially for cases with few groups.
- PR #836 Add ingest support for arrow chunked arrays in Column, Series, DataFrame creation
- PR #763 Format doxygen comments for csv_read_arg struct
- PR #532 CSV Reader: Use type dispatcher instead of switch block
- PR #694 Unit test utilities improvements
- PR #878 Add better indexing to Groupby
- PR #554 Add `empty` method and `is_monotonic` attribute to `Index`
- PR #1040 Fixed up Doxygen comment tags
- PR #909 CSV Reader: Avoid host->device->host copy for header row data
- PR #916 Improved unit testing and error checking for `gdf_column_concat`
- PR #941 Replace `numpy` call in `Series.hash_encode` with `numba`
- PR #942 Added increment/decrement operators for wrapper types
- PR #943 Updated `count_nonzero_mask` to return `num_rows` when the mask is null
- PR #952 Added trait to map C++ type to `gdf_dtype`
- PR #966 Updated RMM submodule.
- PR #998 Add IO reader/writer modules to API docs, fix for missing cudf.Series docs
- PR #1017 concatenate along columns for Series and DataFrames
- PR #1002 Support indexing a dataframe with another boolean dataframe
- PR #1018 Better concatenation for Series and Dataframes
- PR #1036 Use Numpydoc style docstrings
- PR #1047 Adding gdf_dtype_extra_info to gdf_column_view_augmented
- PR #1054 Added default ctor to SerialTrieNode to overcome Thrust issue in CentOS7 + CUDA10
- PR #1024 CSV Reader: Add support for hexadecimal integers in integral-type columns
- PR #1033 Update `fillna()` to use libcudf function `gdf_replace_nulls`
- PR #1066 Added inplace assignment for columns and select_dtypes for dataframes
- PR #1026 CSV Reader: Change the meaning and type of the quoting parameter to match Pandas
- PR #1100 Adds `CUDF_EXPECTS` error-checking macro
- PR #1092 Fix select_dtype docstring
- PR #1111 Added cudf::table
- PR #1108 Sorting for datetime columns
- PR #1120 Return a `Series` (not a `Column`) from `Series.cat.set_categories()`
- PR #1128 CSV Reader: The last data row does not need to be line terminated
- PR #1183 Bump Arrow version to 0.12.1
- PR #1208 Default to CXX11_ABI=ON
- PR #1252 Fix NVStrings dependencies for cuda 9.2 and 10.0
- PR #2037 Optimize the existing `gather` and `scatter` routines in `libcudf`

## Bug Fixes

- PR #821 Fix flake8 issues revealed by flake8 update
- PR #808 Resolved renamed `d_columns_valids` variable name
- PR #820 CSV Reader: fix the issue where reader adds additional rows when file uses 
 as a line terminator
- PR #780 CSV Reader: Fix scientific notation parsing and null values for empty quotes
- PR #815 CSV Reader: Fix data parsing when tabs are present in the input CSV file
- PR #850 Fix bug where left joins where the left df has 0 rows causes a crash
- PR #861 Fix memory leak by preserving the boolean mask index
- PR #875 Handle unnamed indexes in to/from arrow functions
- PR #877 Fix ingest of 1 row arrow tables in from arrow function
- PR #876 Added missing `<type_traits>` include
- PR #889 Deleted test_rmm.py which has now moved to RMM repo
- PR #866 Merge v0.5.1 numpy ABI hotfix into 0.6
- PR #917 value_counts return int type on empty columns
- PR #611 Renamed `gdf_reduce_optimal_output_size()` -> `gdf_reduction_get_intermediate_output_size()`
- PR #923 fix index for negative slicing for cudf dataframe and series
- PR #927 CSV Reader: Fix category GDF_CATEGORY hashes not being computed properly
- PR #921 CSV Reader: Fix parsing errors with delim_whitespace, quotations in the header row, unnamed columns
- PR #933 Fix handling objects of all nulls in series creation
- PR #940 CSV Reader: Fix an issue where the last data row is missing when using byte_range
- PR #945 CSV Reader: Fix incorrect datetime64 when milliseconds or space separator are used
- PR #959 Groupby: Problem with column name lookup
- PR #950 Converting dataframe/recarry with non-contiguous arrays
- PR #963 CSV Reader: Fix another issue with missing data rows when using byte_range
- PR #999 Fix 0 sized kernel launches and empty sort_index exception
- PR #993 Fix dtype in selecting 0 rows from objects
- PR #1009 Fix performance regression in `to_pandas` method on DataFrame
- PR #1008 Remove custom dask communication approach
- PR #1001 CSV Reader: Fix a memory access error when reading a large (>2GB) file with date columns
- PR #1019 Binary Ops: Fix error when one input column has null mask but other doesn't
- PR #1014 CSV Reader: Fix false positives in bool value detection
- PR #1034 CSV Reader: Fix parsing floating point precision and leading zero exponents
- PR #1044 CSV Reader: Fix a segfault when byte range aligns with a page
- PR #1058 Added support for `DataFrame.loc[scalar]`
- PR #1060 Fix column creation with all valid nan values
- PR #1073 CSV Reader: Fix an issue where a column name includes the return character
- PR #1090 Updating Doxygen Comments
- PR #1080 Fix dtypes returned from loc / iloc because of lists
- PR #1102 CSV Reader: Minor fixes and memory usage improvements
- PR #1174: Fix release script typo
- PR #1137 Add prebuild script for CI
- PR #1118 Enhanced the `DataFrame.from_records()` feature
- PR #1129 Fix join performance with index parameter from using numpy array
- PR #1145 Issue with .agg call on multi-column dataframes
- PR #908 Some testing code cleanup
- PR #1167 Fix issue with null_count not being set after inplace fillna()
- PR #1184 Fix iloc performance regression
- PR #1185 Support left_on/right_on and also on=str in merge
- PR #1200 Fix allocating bitmasks with numba instead of rmm in allocate_mask function
- PR #1213 Fix bug with csv reader requesting subset of columns using wrong datatype
- PR #1223 gpuCI: Fix label on rapidsai channel on gpu build scripts
- PR #1242 Add explicit Thrust exec policy to fix NVCATEGORY_TEST segfault on some platforms
- PR #1246 Fix categorical tests that failed due to bad implicit type conversion
- PR #1255 Fix overwriting conda package main label uploads
- PR #1259 Add dlpack includes to pip build


# cuDF 0.5.1 (05 Feb 2019)

## Bug Fixes

- PR #842 Avoid using numpy via cimport to prevent ABI issues in Cython compilation


# cuDF 0.5.0 (28 Jan 2019)

## New Features

- PR #722 Add bzip2 decompression support to `read_csv()`
- PR #693 add ZLIB-based GZIP/ZIP support to `read_csv_strings()`
- PR #411 added null support to gdf_order_by (new API) and cudf_table::sort
- PR #525 Added GitHub Issue templates for bugs, documentation, new features, and questions
- PR #501 CSV Reader: Add support for user-specified decimal point and thousands separator to read_csv_strings()
- PR #455 CSV Reader: Add support for user-specified decimal point and thousands separator to read_csv()
- PR #439 add `DataFrame.drop` method similar to pandas
- PR #356 add `DataFrame.transpose` method and `DataFrame.T` property similar to pandas
- PR #505 CSV Reader: Add support for user-specified boolean values
- PR #350 Implemented Series replace function
- PR #490 Added print_env.sh script to gather relevant environment details when reporting cuDF issues
- PR #474 add ZLIB-based GZIP/ZIP support to `read_csv()`
- PR #547 Added melt similar to `pandas.melt()`
- PR #491 Add CI test script to check for updates to CHANGELOG.md in PRs
- PR #550 Add CI test script to check for style issues in PRs
- PR #558 Add CI scripts for cpu-based conda and gpu-based test builds
- PR #524 Add Boolean Indexing
- PR #564 Update python `sort_values` method to use updated libcudf `gdf_order_by` API
- PR #509 CSV Reader: Input CSV file can now be passed in as a text or a binary buffer
- PR #607 Add `__iter__` and iteritems to DataFrame class
- PR #643 added a new api gdf_replace_nulls that allows a user to replace nulls in a column

## Improvements

- PR #426 Removed sort-based groupby and refactored existing groupby APIs. Also improves C++/CUDA compile time.
- PR #461 Add `CUDF_HOME` variable in README.md to replace relative pathing.
- PR #472 RMM: Created centralized rmm::device_vector alias and rmm::exec_policy
- PR #500 Improved the concurrent hash map class to support partitioned (multi-pass) hash table building.
- PR #454 Improve CSV reader docs and examples
- PR #465 Added templated C++ API for RMM to avoid explicit cast to `void**`
- PR #513 `.gitignore` tweaks
- PR #521 Add `assert_eq` function for testing
- PR #502 Simplify Dockerfile for local dev, eliminate old conda/pip envs
- PR #549 Adds `-rdynamic` compiler flag to nvcc for Debug builds
- PR #472 RMM: Created centralized rmm::device_vector alias and rmm::exec_policy
- PR #577 Added external C++ API for scatter/gather functions
- PR #500 Improved the concurrent hash map class to support partitioned (multi-pass) hash table building
- PR #583 Updated `gdf_size_type` to `int`
- PR #500 Improved the concurrent hash map class to support partitioned (multi-pass) hash table building
- PR #617 Added .dockerignore file. Prevents adding stale cmake cache files to the docker container
- PR #658 Reduced `JOIN_TEST` time by isolating overflow test of hash table size computation
- PR #664 Added Debuging instructions to README
- PR #651 Remove noqa marks in `__init__.py` files
- PR #671 CSV Reader: uncompressed buffer input can be parsed without explicitly specifying compression as None
- PR #684 Make RMM a submodule
- PR #718 Ensure sum, product, min, max methods pandas compatibility on empty datasets
- PR #720 Refactored Index classes to make them more Pandas-like, added CategoricalIndex
- PR #749 Improve to_arrow and from_arrow Pandas compatibility
- PR #766 Remove TravisCI references, remove unused variables from CMake, fix ARROW_VERSION in Cmake
- PR #773 Add build-args back to Dockerfile and handle dependencies based on environment yml file
- PR #781 Move thirdparty submodules to root and symlink in /cpp
- PR #843 Fix broken cudf/python API examples, add new methods to the API index

## Bug Fixes

- PR #569 CSV Reader: Fix days being off-by-one when parsing some dates
- PR #531 CSV Reader: Fix incorrect parsing of quoted numbers
- PR #465 Added templated C++ API for RMM to avoid explicit cast to `void**`
- PR #473 Added missing <random> include
- PR #478 CSV Reader: Add api support for auto column detection, header, mangle_dupe_cols, usecols
- PR #495 Updated README to correct where cffi pytest should be executed
- PR #501 Fix the intermittent segfault caused by the `thousands` and `compression` parameters in the csv reader
- PR #502 Simplify Dockerfile for local dev, eliminate old conda/pip envs
- PR #512 fix bug for `on` parameter in `DataFrame.merge` to allow for None or single column name
- PR #511 Updated python/cudf/bindings/join.pyx to fix cudf merge printing out dtypes
- PR #513 `.gitignore` tweaks
- PR #521 Add `assert_eq` function for testing
- PR #537 Fix CMAKE_CUDA_STANDARD_REQURIED typo in CMakeLists.txt
- PR #447 Fix silent failure in initializing DataFrame from generator
- PR #545 Temporarily disable csv reader thousands test to prevent segfault (test re-enabled in PR #501)
- PR #559 Fix Assertion error while using `applymap` to change the output dtype
- PR #575 Update `print_env.sh` script to better handle missing commands
- PR #612 Prevent an exception from occuring with true division on integer series.
- PR #630 Fix deprecation warning for `pd.core.common.is_categorical_dtype`
- PR #622 Fix Series.append() behaviour when appending values with different numeric dtype
- PR #603 Fix error while creating an empty column using None.
- PR #673 Fix array of strings not being caught in from_pandas
- PR #644 Fix return type and column support of dataframe.quantile()
- PR #634 Fix create `DataFrame.from_pandas()` with numeric column names
- PR #654 Add resolution check for GDF_TIMESTAMP in Join
- PR #648 Enforce one-to-one copy required when using `numba>=0.42.0`
- PR #645 Fix cmake build type handling not setting debug options when CMAKE_BUILD_TYPE=="Debug"
- PR #669 Fix GIL deadlock when launching multiple python threads that make Cython calls
- PR #665 Reworked the hash map to add a way to report the destination partition for a key
- PR #670 CMAKE: Fix env include path taking precedence over libcudf source headers
- PR #674 Check for gdf supported column types
- PR #677 Fix 'gdf_csv_test_Dates' gtest failure due to missing nrows parameter
- PR #604 Fix the parsing errors while reading a csv file using `sep` instead of `delimiter`.
- PR #686 Fix converting nulls to NaT values when converting Series to Pandas/Numpy
- PR #689 CSV Reader: Fix behavior with skiprows+header to match pandas implementation
- PR #691 Fixes Join on empty input DFs
- PR #706 CSV Reader: Fix broken dtype inference when whitespace is in data
- PR #717 CSV reader: fix behavior when parsing a csv file with no data rows
- PR #724 CSV Reader: fix build issue due to parameter type mismatch in a std::max call
- PR #734 Prevents reading undefined memory in gpu_expand_mask_bits numba kernel
- PR #747 CSV Reader: fix an issue where CUDA allocations fail with some large input files
- PR #750 Fix race condition for handling NVStrings in CMake
- PR #719 Fix merge column ordering
- PR #770 Fix issue where RMM submodule pointed to wrong branch and pin other to correct branches
- PR #778 Fix hard coded ABI off setting
- PR #784 Update RMM submodule commit-ish and pip paths
- PR #794 Update `rmm::exec_policy` usage to fix segmentation faults when used as temprory allocator.
- PR #800 Point git submodules to branches of forks instead of exact commits


# cuDF 0.4.0 (05 Dec 2018)

## New Features

- PR #398 add pandas-compatible `DataFrame.shape()` and `Series.shape()`
- PR #394 New documentation feature "10 Minutes to cuDF"
- PR #361 CSV Reader: Add support for strings with delimiters

## Improvements

 - PR #436 Improvements for type_dispatcher and wrapper structs
 - PR #429 Add CHANGELOG.md (this file)
 - PR #266 use faster CUDA-accelerated DataFrame column/Series concatenation.
 - PR #379 new C++ `type_dispatcher` reduces code complexity in supporting many data types.
 - PR #349 Improve performance for creating columns from memoryview objects
 - PR #445 Update reductions to use type_dispatcher. Adds integer types support to sum_of_squares.
 - PR #448 Improve installation instructions in README.md
 - PR #456 Change default CMake build to Release, and added option for disabling compilation of tests

## Bug Fixes

 - PR #444 Fix csv_test CUDA too many resources requested fail.
 - PR #396 added missing output buffer in validity tests for groupbys.
 - PR #408 Dockerfile updates for source reorganization
 - PR #437 Add cffi to Dockerfile conda env, fixes "cannot import name 'librmm'"
 - PR #417 Fix `map_test` failure with CUDA 10
 - PR #414 Fix CMake installation include file paths
 - PR #418 Properly cast string dtypes to programmatic dtypes when instantiating columns
 - PR #427 Fix and tests for Concatenation illegal memory access with nulls


# cuDF 0.3.0 (23 Nov 2018)

## New Features

 - PR #336 CSV Reader string support

## Improvements

 - PR #354 source code refactored for better organization. CMake build system overhaul. Beginning of transition to Cython bindings.
 - PR #290 Add support for typecasting to/from datetime dtype
 - PR #323 Add handling pyarrow boolean arrays in input/out, add tests
 - PR #325 GDF_VALIDITY_UNSUPPORTED now returned for algorithms that don't support non-empty valid bitmasks
 - PR #381 Faster InputTooLarge Join test completes in ms rather than minutes.
 - PR #373 .gitignore improvements
 - PR #367 Doc cleanup & examples for DataFrame methods
 - PR #333 Add Rapids Memory Manager documentation
 - PR #321 Rapids Memory Manager adds file/line location logging and convenience macros
 - PR #334 Implement DataFrame `__copy__` and `__deepcopy__`
 - PR #271 Add NVTX ranges to pygdf
 - PR #311 Document system requirements for conda install

## Bug Fixes

 - PR #337 Retain index on `scale()` function
 - PR #344 Fix test failure due to PyArrow 0.11 Boolean handling
 - PR #364 Remove noexcept from managed_allocator;  CMakeLists fix for NVstrings
 - PR #357 Fix bug that made all series be considered booleans for indexing
 - PR #351 replace conda env configuration for developers
 - PRs #346 #360 Fix CSV reading of negative numbers
 - PR #342 Fix CMake to use conda-installed nvstrings
 - PR #341 Preserve categorical dtype after groupby aggregations
 - PR #315 ReadTheDocs build update to fix missing libcuda.so
 - PR #320 FIX out-of-bounds access error in reductions.cu
 - PR #319 Fix out-of-bounds memory access in libcudf count_valid_bits
 - PR #303 Fix printing empty dataframe


# cuDF 0.2.0 and cuDF 0.1.0

These were initial releases of cuDF based on previously separate pyGDF and libGDF libraries.<|MERGE_RESOLUTION|>--- conflicted
+++ resolved
@@ -1,10 +1,7 @@
 # cuDF 0.14.0 (Date TBD)
 
 ## New Features
-<<<<<<< HEAD
-=======
-
->>>>>>> 74bf304d
+
 - PR #4472 Add new `partition` API to replace `scatter_to_tables`.
 - PR #4626 LogBase binops
 
