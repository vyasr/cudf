# Copyright (c) 2018, NVIDIA CORPORATION.

import pytest
from collections import OrderedDict

import numpy as np
import pandas as pd

from io import StringIO
from io import BytesIO

from cudf import read_csv
from cudf.io.csv import read_csv_strings
import cudf
import nvstrings
from cudf.tests.utils import assert_eq
import gzip
import shutil
import os

from libgdf_cffi import GDFError


def make_numeric_dataframe(nrows, dtype):
    df = pd.DataFrame()
    df['col1'] = np.arange(nrows, dtype=dtype)
    df['col2'] = np.arange(1, 1 + nrows, dtype=dtype)
    return df


def make_datetime_dataframe():
    df = pd.DataFrame()
    df['col1'] = np.array(['31/10/2010', '05/03/2001', '20/10/1994',
                          '18/10/1990', '1/1/1970', '2016-04-30T01:02:03.400'])
    df['col2'] = np.array(['18/04/1995', '14 / 07 / 1994', '07/06/2006',
                          '16/09/2005', '2/2/1970', '2007-4-30 1:6:40.000PM'])
    return df


def make_numpy_mixed_dataframe():
    df = pd.DataFrame()
    df['Integer'] = np.array([2345, 11987, 9027, 9027])
    df['Date'] = np.array(['18/04/1995', '14/07/1994', '07/06/2006',
                          '16/09/2005'])
    df['Float'] = np.array([9.001, 8.343, 6, 2.781])
    df['Integer2'] = np.array([2345, 106, 2088, 789277])
    df['Category'] = np.array(['M', 'F', 'F', 'F'])
    return df


def make_all_numeric_dtypes_dataframe():
    df = pd.DataFrame()

    gdf_dtypes = ["float", "float32", "float64", "double", "short", "int",
                  "int32", "int64", "long"]

    np_dtypes = [np.float32, np.float32, np.float64, np.float64, np.int16,
                 np.int32, np.int32, np.int64, np.int64]

    for i in range(len(gdf_dtypes)):
        df[gdf_dtypes[i]] = np.arange(10, dtype=np_dtypes[i])

    return (
        df,
        OrderedDict(zip(gdf_dtypes, gdf_dtypes)),
        OrderedDict(zip(gdf_dtypes, np_dtypes))
    )


dtypes = [np.float64, np.float32, np.int64, np.int32]
dtypes_dict = {'1': np.float64, '2': np.float32, '3': np.int64, '4': np.int32}
nelem = [5, 25, 100]


@pytest.mark.parametrize('dtype', dtypes)
@pytest.mark.parametrize('nelem', nelem)
def test_csv_reader_numeric_data(dtype, nelem, tmpdir):

    fname = tmpdir.mkdir("gdf_csv").join("tmp_csvreader_file1.csv")

    df = make_numeric_dataframe(nelem, dtype)
    df.to_csv(fname, index=False, header=False)

    dtypes = [df[k].dtype for k in df.columns]
    out = read_csv(str(fname), names=list(df.columns.values), dtype=dtypes)

    assert len(out.columns) == len(df.columns)
    pd.util.testing.assert_frame_equal(df, out.to_pandas())


def test_csv_reader_datetime_data(tmpdir):

    fname = tmpdir.mkdir("gdf_csv").join('tmp_csvreader_file2.csv')

    df = make_datetime_dataframe()
    df.to_csv(fname, index=False, header=False)

    df_out = pd.read_csv(fname, names=['col1', 'col2'], parse_dates=[0, 1],
                         dayfirst=True)
    dtypes = ['date', 'date']
    out = read_csv(str(fname), names=list(df.columns.values), dtype=dtypes,
                   dayfirst=True)

    assert len(out.columns) == len(df_out.columns)
    pd.util.testing.assert_frame_equal(df_out, out.to_pandas())


@pytest.mark.parametrize('pandas_arg', [
        {'delimiter': '|'},
        {'sep': '|'}
    ])
@pytest.mark.parametrize('cudf_arg', [
        {'sep': '|'},
        {'delimiter': '|'}
    ])
def test_csv_reader_mixed_data_delimiter_sep(tmpdir, pandas_arg, cudf_arg):

    fname = tmpdir.mkdir("gdf_csv").join('tmp_csvreader_file3.csv')

    df = make_numpy_mixed_dataframe()
    df.to_csv(fname, sep='|', index=False, header=False)

    gdf1 = read_csv(str(fname), names=['1', '2', '3', '4', '5'],
                    dtype=['int64', 'date', 'float64', 'int64', 'category'],
                    dayfirst=True, **cudf_arg)
    gdf2 = read_csv(str(fname), names=['1', '2', '3', '4', '5'],
                    dtype=['int64', 'date', 'float64', 'int64', 'category'],
                    dayfirst=True, **pandas_arg)

    pdf = pd.read_csv(fname, names=['1', '2', '3', '4', '5'],
                      parse_dates=[1], dayfirst=True, **pandas_arg)

    assert len(gdf1.columns) == len(pdf.columns)
    assert len(gdf2.columns) == len(pdf.columns)
    assert_eq(gdf1, gdf2)


def test_csv_reader_all_numeric_dtypes(tmpdir):

    # fname = os.path.abspath('cudf/tests/data/tmp_csvreader_file4.csv')
    fname = tmpdir.mkdir("gdf_csv").join("tmp_csvreader_file4.csv")

    df, gdf_dict, pd_dict = make_all_numeric_dtypes_dataframe()
    df.to_csv(fname, sep=',', index=False, header=False)

    out = read_csv(str(fname), delimiter=',', names=list(gdf_dict.keys()),
                   dtype=gdf_dict)
    df_out = pd.read_csv(fname, delimiter=',', names=list(pd_dict.keys()),
                         dtype=pd_dict, dayfirst=True)

    assert len(out.columns) == len(df_out.columns)
    pd.util.testing.assert_frame_equal(df_out, out.to_pandas())


def test_csv_reader_skiprows_skipfooter(tmpdir):

    fname = tmpdir.mkdir("gdf_csv").join("tmp_csvreader_file5.csv")

    df = make_numpy_mixed_dataframe()
    df.to_csv(fname, columns=['Integer', 'Date', 'Float'], index=False,
              header=False)

    # Using engine='python' to eliminate pandas warning of using python engine.
    df_out = pd.read_csv(fname, names=['1', '2', '3'], parse_dates=[1],
                         dayfirst=True, skiprows=1, skipfooter=1,
                         engine='python')
    out = read_csv(str(fname), names=['1', '2', '3'],
                   dtype=['int64', 'date', 'float64'], skiprows=1,
                   skipfooter=1, dayfirst=True)

    assert len(out.columns) == len(df_out.columns)
    assert len(out) == len(df_out)
    pd.util.testing.assert_frame_equal(df_out, out.to_pandas())


def test_csv_reader_negative_vals(tmpdir):
    fname = tmpdir.mkdir("gdf_csv").join("tmp_csvreader_file6.csv")

    names = ['0', '1', '2']
    dtypes = ['float32', 'float32', 'float32']
    lines = [','.join(names),
             '-181.5060,-185.37000,-3',
             '-127.6300,-230.54600,-9']

    with open(str(fname), 'w') as fp:
        fp.write('\n'.join(lines))

    zero = [-181.5060, -127.6300]
    one = [-185.370, -230.54600]
    two = [-3, -9]

    df = read_csv(str(fname), names=names, dtype=dtypes, skiprows=1)

    np.testing.assert_allclose(zero, df['0'])
    np.testing.assert_allclose(one, df['1'])
    np.testing.assert_allclose(two, df['2'])


def test_csv_reader_strings(tmpdir):
    fname = tmpdir.mkdir("gdf_csv").join("tmp_csvreader_file7.csv")

    names = ['text', 'int']
    dtypes = ['str', 'int']
    lines = [','.join(names), 'a,0', 'b,0', 'c,0', 'd,0']

    with open(str(fname), 'w') as fp:
        fp.write('\n'.join(lines))

    cols = read_csv_strings(str(fname), names=names, dtype=dtypes, skiprows=1,
                            decimal='.', thousands="'")

    assert(len(cols) == 2)
    assert(type(cols[0]) == nvstrings.nvstrings)
    assert(type(cols[1]) == cudf.Series)
    assert(cols[0].sublist([0]).to_host()[0] == 'a')
    assert(cols[0].sublist([1]).to_host()[0] == 'b')
    assert(cols[0].sublist([2]).to_host()[0] == 'c')
    assert(cols[0].sublist([3]).to_host()[0] == 'd')


def test_csv_reader_strings_quotechars(tmpdir):
    fname = tmpdir.mkdir("gdf_csv").join("tmp_csvreader_file8.csv")

    names = ['text', 'int']
    dtypes = ['str', 'int']
    lines = [','.join(names), '"a,\n",0', '"b ""c"" d",0', 'e,0', '"f,,!.,",0']

    with open(str(fname), 'w') as fp:
        fp.write('\n'.join(lines))

    cols = read_csv_strings(str(fname), names=names, dtype=dtypes, skiprows=1,
                            quotechar='\"', quoting=1)

    assert(len(cols) == 2)
    assert(type(cols[0]) == nvstrings.nvstrings)
    assert(type(cols[1]) == cudf.Series)
    assert(cols[0].sublist([0]).to_host()[0] == 'a,\n')
    assert(cols[0].sublist([1]).to_host()[0] == 'b "c" d')
    assert(cols[0].sublist([2]).to_host()[0] == 'e')
    assert(cols[0].sublist([3]).to_host()[0] == 'f,,!.,')


def test_csv_reader_auto_column_detection(tmpdir):
    fname = tmpdir.mkdir("gdf_csv").join("tmp_csvreader_file9.csv")
    df = make_numpy_mixed_dataframe()
    df.to_csv(fname, columns=['Integer', 'Date', 'Float'], index=False,
              header=False)

    df_out = pd.read_csv(fname, parse_dates=[1], dayfirst=True)
    out = read_csv(str(fname), dayfirst=True)
    assert len(out.columns) == len(df_out.columns)
    assert len(out) == len(df_out)
    pd.util.testing.assert_frame_equal(df_out, out.to_pandas())
    # Check dtypes
    assert list(df_out.dtypes) == list(out.to_pandas().dtypes)


def test_csv_reader_usecols_int_char(tmpdir):
    fname = tmpdir.mkdir("gdf_csv").join("tmp_csvreader_file10.csv")
    df = make_numpy_mixed_dataframe()
    df.to_csv(fname, columns=['Integer', 'Date', 'Float', 'Integer2'],
              index=False, header=False)

    df_out = pd.read_csv(fname, usecols=[0, 1, 3], parse_dates=[1],
                         dayfirst=True)
    out = read_csv(str(fname), usecols=[0, 1, 3], dayfirst=True)

    assert len(out.columns) == len(df_out.columns)
    assert len(out) == len(df_out)
    pd.util.testing.assert_frame_equal(df_out, out.to_pandas(),
                                       check_names=False)


def test_csv_reader_mangle_dupe_cols_header(tmpdir):
    fname = tmpdir.mkdir("gdf_csv").join("tmp_csvreader_file11.csv")
    df = make_numpy_mixed_dataframe()
    df.to_csv(fname, columns=['Integer', 'Date', 'Float', 'Integer2'],
              index=False, header=False)

    # Default: header=0 when names not passed, mangle_dupe_cols = True
    df_out = pd.read_csv(fname, parse_dates=[1], dayfirst=True)
    out = read_csv(str(fname), dayfirst=True)
    assert len(out.columns) == len(df_out.columns)
    assert len(out) == len(df_out)
    # Compare mangled column names for duplicate names in header row
    assert list(df_out.columns.values) == list(out.columns.values)
    pd.util.testing.assert_frame_equal(df_out, out.to_pandas())

    # header = 3
    df_out = pd.read_csv(fname, parse_dates=[1], dayfirst=True, header=2)
    out = read_csv(str(fname), dayfirst=True, header=2)
    assert len(out.columns) == len(df_out.columns)
    # assert len(out) == len(df_out)
    # Compare column names
    assert list(df_out.columns.values) == list(out.columns.values)


def test_csv_reader_float_decimal(tmpdir):
    fname = tmpdir.mkdir("gdf_csv").join("tmp_csvreader_file12.csv")

    names = ['basic_32', 'basic_64', 'round', 'decimal_only', 'precision']
    dtypes = ['float32', 'float64', 'float64', 'float32', 'float64']
    lines = [';'.join(names),
             '1,2;1234,5678;12345;0,123;-73,98007199999998',
             '3,4;3456,7890;67890;,456;1,7976931348623157e+307',
             '5,6e0;0,5679e2;1,2e10;0,07e-001;0,0']

    with open(str(fname), 'w') as fp:
        fp.write('\n'.join(lines))

    basic_32_ref = [1.2, 3.4, 5.6]
    basic_64_ref = [1234.5678, 3456.7890, 56.79]
    round_ref = [12345, 67890, 12000000000]
    decimal_only_ref = [0.123, 0.456, 0.007]
    precision_ref = [-73.98007199999998, 1.7976931348623157e+307, 0.0]

    df = read_csv(str(fname), names=names, dtype=dtypes, skiprows=1,
                  delimiter=';', decimal=',')

    np.testing.assert_allclose(basic_32_ref, df['basic_32'])
    np.testing.assert_allclose(basic_64_ref, df['basic_64'])
    np.testing.assert_allclose(round_ref, df['round'])
    np.testing.assert_allclose(decimal_only_ref, df['decimal_only'])
    np.testing.assert_allclose(precision_ref, df['precision'])


def test_csv_reader_NaN_values():

    names = dtypes = ['float32']
    empty_cells = '\n""\n"  "\n " " \n'
    default_na_cells = ('#N/A\n#N/A N/A\n#NA\n-1.#IND\n'
                        '-1.#QNAN\n-NaN\n-nan\n1.#IND\n'
                        '1.#QNAN\nN/A\nNA\nNULL\n'
                        'NaN\nn/a\nnan\nnull\n')
    custom_na_cells = 'NV_NAN\nNotANumber\n'
    all_cells = empty_cells + default_na_cells + custom_na_cells
    custom_na_values = ['NV_NAN', 'NotANumber']

    # test default NA values. emply cells should also yield NaNs
    all_nan = read_csv(StringIO(default_na_cells + empty_cells),
                       names=names, dtype=dtypes)
    assert(all(np.isnan(all_nan.to_pandas()['float32'])))

    # no NA values: defaults are off, no custom values passed in
    # only NaNs should be empty cells
    none_nan = read_csv(StringIO(default_na_cells),
                        names=names, dtype=dtypes,
                        keep_default_na=False)
    assert(not any(np.isnan(none_nan.to_pandas()['float32'])))

    # na_filter off - only NaNs should be empty cells
    none_nan = read_csv(StringIO(default_na_cells + custom_na_cells),
                        names=names, dtype=dtypes,
                        na_filter=False, na_values=custom_na_values)
    assert(not any(np.isnan(none_nan.to_pandas()['float32'])))

    # custom NA values
    all_nan = read_csv(StringIO(all_cells),
                       names=names, dtype=dtypes,
                       na_values=custom_na_values)
    assert(all(np.isnan(all_nan.to_pandas()['float32'])))


def test_csv_reader_thousands(tmpdir):
    fname = tmpdir.mkdir("gdf_csv").join("tmp_csvreader_file13.csv")

    names = dtypes = ["float32", "float64", "int32", "int64"]
    lines = [','.join(names),
             "1'234.5, 1'234.567, 1'234'567, 1'234'567'890",
             "12'345.6, 123'456.7, 12'345, 123'456'789"]

    with open(str(fname), 'w') as fp:
        fp.write('\n'.join(lines))

    f32_ref = [1234.5, 12345.6]
    f64_ref = [1234.567, 123456.7]
    int32_ref = [1234567, 12345]
    int64_ref = [1234567890, 123456789]

    df = read_csv(str(fname), names=names, dtype=dtypes, skiprows=1,
                  thousands="'")

    np.testing.assert_allclose(f32_ref, df['float32'])
    np.testing.assert_allclose(f64_ref, df['float64'])
    np.testing.assert_allclose(int32_ref, df['int32'])
    np.testing.assert_allclose(int64_ref, df['int64'])


def test_csv_reader_buffer():

    names = dtypes = ["float32", "int32", "date"]
    lines = [','.join(names),
             "1234.5, 1234567, 11/22/1995",
             "12345.6, 12345, 1/2/2002"]

    buffer = '\n'.join(lines)

    f32_ref = [1234.5, 12345.6]
    int32_ref = [1234567, 12345]

    df_str = read_csv(StringIO(buffer),
                      names=names, dtype=dtypes, skiprows=1)
    np.testing.assert_allclose(f32_ref, df_str['float32'])
    np.testing.assert_allclose(int32_ref, df_str['int32'])
    assert("1995-11-22T00:00:00.000" == str(df_str['date'][0]))
    assert("2002-01-02T00:00:00.000" == str(df_str['date'][1]))

    df_bytes = read_csv(BytesIO(str.encode(buffer)),
                        names=names, dtype=dtypes, skiprows=1)
    np.testing.assert_allclose(f32_ref, df_bytes['float32'])
    np.testing.assert_allclose(int32_ref, df_bytes['int32'])
    assert("1995-11-22T00:00:00.000" == str(df_bytes['date'][0]))
    assert("2002-01-02T00:00:00.000" == str(df_bytes['date'][1]))


def test_csv_reader_buffer_strings():

    names = ['text', 'int']
    dtypes = ['str', 'int']
    lines = [','.join(names), 'a,0', 'b,0', 'c,0', 'd,0']

    buffer = '\n'.join(lines)

    cols_str = read_csv_strings(StringIO(buffer),
                                names=names, dtype=dtypes, skiprows=1)
    assert(len(cols_str) == 2)
    assert(type(cols_str[0]) == nvstrings.nvstrings)
    assert(type(cols_str[1]) == cudf.Series)
    assert(cols_str[0].sublist([0]).to_host()[0] == 'a')
    assert(cols_str[0].sublist([1]).to_host()[0] == 'b')
    assert(cols_str[0].sublist([2]).to_host()[0] == 'c')
    assert(cols_str[0].sublist([3]).to_host()[0] == 'd')

    cols_bytes = read_csv_strings(BytesIO(str.encode(buffer)),
                                  names=names, dtype=dtypes, skiprows=1)
    assert(len(cols_bytes) == 2)
    assert(type(cols_bytes[0]) == nvstrings.nvstrings)
    assert(type(cols_bytes[1]) == cudf.Series)
    assert(cols_bytes[0].sublist([0]).to_host()[0] == 'a')
    assert(cols_bytes[0].sublist([1]).to_host()[0] == 'b')
    assert(cols_bytes[0].sublist([2]).to_host()[0] == 'c')
    assert(cols_bytes[0].sublist([3]).to_host()[0] == 'd')


def test_csv_reader_gzip_compression(tmpdir):

    fname = tmpdir.mkdir("gdf_csv").join('tmp_csvreader_file10.csv.gz')

    df = make_datetime_dataframe()
    df.to_csv(fname, index=False, header=False, compression='gzip')

    df_out = pd.read_csv(fname, names=['col1', 'col2'], parse_dates=[0, 1],
                         dayfirst=True, compression='gzip')
    dtypes = ['date', 'date']
    out = read_csv(str(fname), names=list(df.columns.values), dtype=dtypes,
                   dayfirst=True, compression='gzip')

    assert len(out.columns) == len(df_out.columns)
    pd.util.testing.assert_frame_equal(df_out, out.to_pandas())


@pytest.mark.parametrize('names, dtypes, data, trues, falses', [
    (['A', 'B'], ['int32', 'int32'], 'True,1\nFalse,2\nTrue,3', None, None),
    (['A', 'B'], ['int32', 'int32'], 'YES,1\nno,2\nyes,3\nNo,4\nYes,5',
        ["yes", "Yes", "YES"], ["no", "NO", "No"]),
    (['A', 'B'], ['int32', 'int32'], 'foo,bar\nbar,foo', ['foo'], ['bar'])
])
def test_csv_reader_bools(tmpdir, names, dtypes, data, trues, falses):
    fname = tmpdir.mkdir("gdf_csv").join("tmp_csvreader_file11.csv")

    lines = [','.join(names), data]

    with open(str(fname), 'w') as fp:
        fp.write('\n'.join(lines))

    # Usage of true_values and false_values makes that column into bool type
    df_out = pd.read_csv(fname, names=names, skiprows=1,
                         dtype=(dtypes[0] if dtypes else None),
                         true_values=trues, false_values=falses)

    out = read_csv(str(fname), names=names, dtype=dtypes, skiprows=1,
                   true_values=trues, false_values=falses)

    pd.util.testing.assert_frame_equal(df_out, out.to_pandas())


def test_csv_quotednumbers(tmpdir):
    fname = tmpdir.mkdir("gdf_csv").join("tmp_csvreader_file12.csv")

    names = ['integer', 'decimal']
    dtypes = ['int32', 'float32']
    lines = [','.join(names),
             '1,"3.14"', '"2","300"', '"3",10101.0101', '4,"6.28318"']

    with open(str(fname), 'w') as fp:
        fp.write('\n'.join(lines))

    integer_ref = [1, 2, 3, 4]
    decimal_ref = [3.14, 300, 10101.0101, 6.28318]

    cols1 = read_csv(str(fname), names=names, dtype=dtypes, skiprows=1)
    cols2 = read_csv_strings(str(fname), names=names, dtype=dtypes, skiprows=1)

    assert(len(cols2) == 2)
    np.testing.assert_allclose(integer_ref, cols1['integer'])
    np.testing.assert_allclose(decimal_ref, cols1['decimal'])
    np.testing.assert_allclose(integer_ref, cols2[0])
    np.testing.assert_allclose(decimal_ref, cols2[1])


def test_csv_reader_nrows(tmpdir):
    fname = tmpdir.mkdir("gdf_csv").join("tmp_csvreader_file14.csv")

    names = ["int1", "int2"]
    dtypes = ["int32", "int32"]

    rows = 4000000
    read_rows = (rows*3)//4
    skip_rows = (rows - read_rows)//2
    sample_skip = 1000

    with open(str(fname), 'w') as fp:
        fp.write(','.join(names) + '\n')
        for i in range(rows):
            fp.write(str(i) + ', ' + str(2*i) + ' \n')

    # with specified names
    df = read_csv(str(fname),
                  names=names, dtype=dtypes,
                  skiprows=skip_rows + 1, nrows=read_rows)
    assert(df.shape == (read_rows, 2))
    for row in range(0, read_rows//sample_skip, sample_skip):
        assert(df['int1'][row] == row + skip_rows)
        assert(df['int2'][row] == 2 * (row + skip_rows))
    assert(df['int2'][read_rows - 1] == 2 * (read_rows - 1 + skip_rows))

    # with column name inference
    df = read_csv(str(fname),
                  dtype=dtypes,
                  skiprows=skip_rows + 1, nrows=read_rows)
    assert(df.shape == (read_rows, 2))
    assert(str(skip_rows) in list(df)[0])
    assert(str(2*skip_rows) in list(df)[1])
    for row in range(0, read_rows//sample_skip, sample_skip):
        assert(df[list(df)[0]][row] == row + skip_rows + 1)
        assert(df[list(df)[1]][row] == 2 * (row + skip_rows + 1))
    assert(df[list(df)[1]][read_rows - 1] == 2 * (read_rows + skip_rows))

    # nrows larger than the file
    df = read_csv(str(fname),
                  dtype=dtypes, nrows=rows*2)
    assert(df.shape == (rows, 2))
    for row in range(0, rows//sample_skip, sample_skip):
        assert(df['int1'][row] == row)
        assert(df['int2'][row] == 2 * row)
    assert(df['int2'][rows - 1] == 2 * (rows - 1))

    # nrows + skiprows larger than the file
    df = read_csv(str(fname),
                  dtype=dtypes, nrows=read_rows, skiprows=read_rows)
    assert(df.shape == (rows - read_rows, 2))

    # nrows equal to zero
    df = read_csv(str(fname),
                  dtype=dtypes,
                  nrows=0)
    assert(df.shape == (0, 2))

    # with both skipfooter and nrows - should throw
    with pytest.raises(ValueError):
        read_csv(str(fname),
                 nrows=read_rows, skipfooter=1)


def test_csv_reader_gzip_compression_strings(tmpdir):
    fnamebase = tmpdir.mkdir("gdf_csv")
    fname = fnamebase.join("tmp_csvreader_file15.csv")
    fnamez = fnamebase.join("tmp_csvreader_file15.csv.gz")

    names = ['text', 'int']
    dtypes = ['str', 'int']
    lines = [','.join(names), 'a,0', 'b,0', 'c,0', 'd,0']

    with open(str(fname), 'w') as fp:
        fp.write('\n'.join(lines))

    with open(str(fname), 'rb') as f_in, gzip.open(str(fnamez), 'wb') as f_out:
        shutil.copyfileobj(f_in, f_out)

    cols = read_csv_strings(str(fnamez), names=names, dtype=dtypes, skiprows=1,
                            decimal='.', thousands="'", compression='gzip')

    assert(len(cols) == 2)
    assert(type(cols[0]) == nvstrings.nvstrings)
    assert(type(cols[1]) == cudf.Series)
    assert(cols[0].sublist([0]).to_host()[0] == 'a')
    assert(cols[0].sublist([1]).to_host()[0] == 'b')
    assert(cols[0].sublist([2]).to_host()[0] == 'c')
    assert(cols[0].sublist([3]).to_host()[0] == 'd')


@pytest.mark.parametrize('skip_rows', [0, 2, 4])
@pytest.mark.parametrize('header_row', [0, 2])
def test_csv_reader_skiprows_header(skip_rows, header_row):

    names = ['float_point', 'integer']
    dtypes = ['float64', 'int64']
    lines = [','.join(names),
             '1.2, 1',
             '2.3, 2',
             '3.4, 3',
             '4.5, 4',
             '5.6, 5',
             '6.7, 6']
    buffer = '\n'.join(lines)

    cu_df = read_csv(StringIO(buffer), dtype=dtypes,
                     skiprows=skip_rows, header=header_row)
    pd_df = pd.read_csv(StringIO(buffer),
                        skiprows=skip_rows, header=header_row)

    assert(cu_df.shape == pd_df.shape)
    assert(list(cu_df.columns.values) == list(pd_df.columns.values))


def test_csv_reader_dtype_inference():
    names = ['float_point', 'integer']
    lines = [','.join(names),
             '1.2,1',
             '2.3,2',
             '3.4,3',
             '4.5,4',
             '5.6,5',
             '6.7,6']
    buffer = '\n'.join(lines)
    cu_df = read_csv(StringIO(buffer))
    pd_df = pd.read_csv(StringIO(buffer))

    assert(cu_df.shape == pd_df.shape)
    assert(list(cu_df.columns.values) == list(pd_df.columns.values))


def test_csv_reader_dtype_inference_whitespace():
    names = ['float_point', 'integer']
    lines = [','.join(names),
             '  1.2,    1',
             '2.3,2    ',
             '  3.4,   3',
             ' 4.5,4',
             '5.6,  5',
             ' 6.7,6 ']
    buffer = '\n'.join(lines)
    cu_df = read_csv(StringIO(buffer))
    pd_df = pd.read_csv(StringIO(buffer))

    assert(cu_df.shape == pd_df.shape)
    assert(list(cu_df.columns.values) == list(pd_df.columns.values))


def test_csv_reader_empty_dataframe():

    dtypes = ['float64', 'int64']
    buffer = 'float_point, integer'

    # should work fine with dtypes
    df = read_csv(StringIO(buffer), dtype=dtypes)
    assert(df.shape == (0, 2))

    # should raise an error without dtypes
    with pytest.raises(GDFError):
        read_csv(StringIO(buffer))


def test_csv_reader_filenotfound(tmpdir):
    fname = "non-existing-filename.csv"

    # should raise an error
    with pytest.raises(FileNotFoundError):
        read_csv(str(fname))

    # should raise an error
    dname = tmpdir.mkdir("gdf_csv")
    with pytest.raises(FileNotFoundError):
        read_csv(str(dname))


def test_csv_reader_carriage_return(tmpdir):
    rows = 1000
    names = ['int_row', 'int_double_row']

    buffer = ','.join(names) + '\r\n'
    for row in range(rows):
        buffer += str(row) + ', ' + str(2*row) + '\r\n'

    df = read_csv(StringIO(buffer))

    assert(len(df) == rows)
    for row in range(0, rows):
        assert(df[names[0]][row] == row)
        assert(df[names[1]][row] == 2 * row)


def test_csv_reader_bzip2_compression(tmpdir):
    fname = tmpdir.mkdir("gdf_csv").join('tmp_csvreader_file16.csv.bz2')

    df = make_datetime_dataframe()
    df.to_csv(fname, index=False, header=False, compression='bz2')

    df_out = pd.read_csv(fname, names=['col1', 'col2'], parse_dates=[0, 1],
                         dayfirst=True, compression='bz2')
    dtypes = ['date', 'date']
    out = read_csv(str(fname), names=list(df.columns.values), dtype=dtypes,
                   dayfirst=True, compression='bz2')

    assert len(out.columns) == len(df_out.columns)
    pd.util.testing.assert_frame_equal(df_out, out.to_pandas())


def test_csv_reader_tabs():
    names = ['float_point', 'integer', 'date']
    lines = [','.join(names),
             '1.2,\t12,     \t11/22/1995',
             '3.4\t,\t34\t,\t 01/01/2001',
             '\t 5.6,56 \t, 12/12/1970',
             '\t7.8 , 78\t,06/15/2018 \t']
    buffer = '\n'.join(lines)

    df = read_csv(StringIO(buffer))

    assert(df.shape == (4, 3))

    floats = [1.2, 3.4, 5.6, 7.8]
    ints = [12, 34, 56, 78]
    dates = ['1995-11-22T00:00:00.000',
             '2001-01-01T00:00:00.000',
             '1970-12-12T00:00:00.000',
             '2018-06-15T00:00:00.000']
    np.testing.assert_allclose(floats, df['float_point'])
    np.testing.assert_allclose(ints, df['integer'])
    for row in range(4):
        assert(str(df['date'][row]) == dates[row])


@pytest.mark.parametrize('segment_bytes', [10000, 19999, 30001, 36000])
def test_csv_reader_byte_range(tmpdir, segment_bytes):
    fname = tmpdir.mkdir("gdf_csv").join("tmp_csvreader_file16.csv")

    names = ['int1', 'int2']

    rows = 10000
    with open(str(fname), 'w') as fp:
        for i in range(rows):
            fp.write(str(i) + ', ' + str(2*i) + ' \n')
    file_size = os.stat(str(fname)).st_size

    ref_df = read_csv(str(fname), names=names).to_pandas()

    dfs = []
    for segment in range((file_size + segment_bytes - 1)//segment_bytes):
        dfs.append(read_csv(str(fname), names=names,
                   byte_range=(segment*segment_bytes, segment_bytes)))
    df = cudf.concat(dfs).to_pandas()

    assert(list(df['int1']) == list(ref_df['int1']))
    assert(list(df['int2']) == list(ref_df['int2']))


@pytest.mark.parametrize('header_row, skip_rows, skip_blanks',
                         [(1, 0, True), ('infer', 2, True), (1, 4, True),
                          (3, 0, False), ('infer', 5, False)])
def test_csv_reader_blanks_and_comments(skip_rows, header_row, skip_blanks):

    lines = ['# first comment line',
             '\n',
             '# third comment line',
             '1,2,3',
             '4,5,6',
             '7,8,9',
             '\n',
             '# last comment line'
             '\n',
             '1,1,1']
    buffer = '\n'.join(lines)

    cu_df = read_csv(StringIO(buffer), comment='#', header=header_row,
                     skiprows=skip_rows, skip_blank_lines=skip_blanks)
    pd_df = pd.read_csv(StringIO(buffer), comment='#', header=header_row,
                        skiprows=skip_rows, skip_blank_lines=skip_blanks)

    assert(cu_df.shape == pd_df.shape)
    assert(list(cu_df.columns.values) == list(pd_df.columns.values))


def test_csv_reader_prefix():

    lines = ['1, 1, 1, 1']
    buffer = '\n'.join(lines)

    prefix_str = 'a_prefix'
    df = read_csv(StringIO(buffer), header=None, prefix=prefix_str)

    column_names = list(df.columns.values)
    for col in range(len(column_names)):
        assert(column_names[col] == prefix_str + str(col))


def test_csv_reader_category_hash():

    lines = ['HBM0676', 'KRC0842', 'ILM1441', 'EJV0094', 'ILM1441']
    buffer = '\n'.join(lines)

    df = read_csv(StringIO(buffer), names=['user'], dtype=['category'])

    hash_ref = [2022314536, -189888986, 1512937027, 397836265, 1512937027]
    assert(list(df['user']) == hash_ref)


def test_csv_reader_delim_whitespace():
    buffer = '1    2  3\n4  5 6'

    # with header row
    cu_df = read_csv(StringIO(buffer), delim_whitespace=True)
    pd_df = pd.read_csv(StringIO(buffer), delim_whitespace=True)
    pd.util.testing.assert_frame_equal(pd_df, cu_df.to_pandas())

    # without header row
    cu_df = read_csv(StringIO(buffer), delim_whitespace=True, header=None)
    pd_df = pd.read_csv(StringIO(buffer), delim_whitespace=True, header=None)
    assert(pd_df.shape == cu_df.shape)

    # should raise an error if used with delimiter or sep
    with pytest.raises(ValueError):
        read_csv(StringIO(buffer), delim_whitespace=True, delimiter=' ')
    with pytest.raises(ValueError):
        read_csv(StringIO(buffer), delim_whitespace=True, sep=' ')


def test_csv_reader_unnamed_cols():
    # first and last columns are unnamed
    buffer = ',1,2,3,\n4,5,6,7,8'

    cu_df = read_csv(StringIO(buffer))
    pd_df = pd.read_csv(StringIO(buffer))

    assert(all(pd_df.columns == cu_df.columns))
    assert(pd_df.shape == cu_df.shape)


def test_csv_reader_header_quotation():
    buffer = '"1,,1","2,\n,2",3\n4,5,6'

    cu_df = read_csv(StringIO(buffer))
    pd_df = pd.read_csv(StringIO(buffer))
    assert(cu_df.shape == (1, 3))
    pd.util.testing.assert_frame_equal(pd_df, cu_df.to_pandas())

    # test cases that fail with pandas
    buffer_pd_fail = '"1,one," , ",2,two" ,3\n4,5,6'
    cu_df = read_csv(StringIO(buffer_pd_fail))
    assert(cu_df.shape == (1, 3))


def test_csv_reader_oversized_byte_range():
    buffer = 'a,b,c,d,e\n4,5,6,7,8'

    cu_df = read_csv(StringIO(buffer), byte_range=(0, 1024))
    pd_df = pd.read_csv(StringIO(buffer))

    assert(all(pd_df.columns == cu_df.columns))
    assert(pd_df.shape == cu_df.shape)


def test_csv_reader_index_col():
    buffer = '0,1,2\n3,4,5\n6,7,8'
    names = ['int1', 'int2', 'int3']

    # using a column name
    cu_df = read_csv(StringIO(buffer), names=names, index_col='int1')
    pd_df = pd.read_csv(StringIO(buffer), names=names, index_col='int1')
    pd.util.testing.assert_frame_equal(pd_df, cu_df.to_pandas())

    # using a column index
    cu_df = read_csv(StringIO(buffer), header=None, index_col=0)
    pd_df = pd.read_csv(StringIO(buffer), header=None, index_col=0)
    for cu_idx, pd_idx in zip(cu_df.index, pd_df.index):
        assert(str(cu_idx) == str(pd_idx))

    # passing False to avoid using a column as index (no-op in cuDF)
    cu_df = read_csv(StringIO(buffer), header=None, index_col=False)
    pd_df = pd.read_csv(StringIO(buffer), header=None, index_col=False)
    for cu_idx, pd_idx in zip(cu_df.index, pd_df.index):
        assert(str(cu_idx) == str(pd_idx))


def test_csv_reader_bools_false_positives(tmpdir):
    # values that are equal to ["True", "TRUE", "False", "FALSE"]
    # when using ints to detect bool values
    items = [3977, 4329, 24015, 27567]

    buffer = '\n'.join(str(i) for i in items)

    df = read_csv(StringIO(buffer),
                  header=None, dtype=["int32"])

    np.testing.assert_array_equal(items, df['0'])


def test_csv_reader_aligned_byte_range(tmpdir):
    fname = tmpdir.mkdir("gdf_csv").join("tmp_csvreader_file19.csv")
    nelem = 1000

    input_df = pd.DataFrame({'key': np.arange(0, nelem),
                             'zeros': np.zeros(nelem)})
    input_df.to_csv(fname)

    df = cudf.read_csv(str(fname), byte_range=(0, 4096))
    # read_csv call above used to crash; the assert below is not crucial
    assert(np.count_nonzero(df['zeros']) == 0)


def test_csv_reader_hex_ints(tmpdir):
    lines = ['0x0', '-0x1000', '0xfedcba', '0xABCDEF', '0xaBcDeF']
    values = [int(hex_int, 16) for hex_int in lines]

<<<<<<< HEAD
    buffer = '\n'.join(lines) + '\n'
=======
    buffer = '\n'.join(lines)
>>>>>>> 1c8a48f3

    # with explicit data types
    df = read_csv(StringIO(buffer),
                  dtype=['int32'], names=['hex_int'])
    np.testing.assert_array_equal(values, df['hex_int'])

    # with data type inference
    df = read_csv(StringIO(buffer),
                  names=['hex_int'])
    np.testing.assert_array_equal(values, df['hex_int'])


@pytest.mark.parametrize('quoting', [0, 1, 2, 3])
def test_csv_reader_pd_consistent_quotes(quoting):
    names = ['text']
    dtypes = ['str']
    lines = ['"a"', '"b ""c"" d"', '"f!\n."']

<<<<<<< HEAD
    buffer = '\n'.join(lines) + '\n'
=======
    buffer = '\n'.join(lines)
>>>>>>> 1c8a48f3

    cu_cols = read_csv_strings(StringIO(buffer),
                               names=names, dtype=dtypes, quoting=quoting)
    pd_df = pd.read_csv(StringIO(buffer),
                        names=names, quoting=quoting)

    col = [str(elem) for elem in cu_cols[0].to_host()]
    np.testing.assert_array_equal(pd_df['text'], col)<|MERGE_RESOLUTION|>--- conflicted
+++ resolved
@@ -922,11 +922,7 @@
     lines = ['0x0', '-0x1000', '0xfedcba', '0xABCDEF', '0xaBcDeF']
     values = [int(hex_int, 16) for hex_int in lines]
 
-<<<<<<< HEAD
-    buffer = '\n'.join(lines) + '\n'
-=======
-    buffer = '\n'.join(lines)
->>>>>>> 1c8a48f3
+    buffer = '\n'.join(lines)
 
     # with explicit data types
     df = read_csv(StringIO(buffer),
@@ -945,11 +941,7 @@
     dtypes = ['str']
     lines = ['"a"', '"b ""c"" d"', '"f!\n."']
 
-<<<<<<< HEAD
-    buffer = '\n'.join(lines) + '\n'
-=======
-    buffer = '\n'.join(lines)
->>>>>>> 1c8a48f3
+    buffer = '\n'.join(lines)
 
     cu_cols = read_csv_strings(StringIO(buffer),
                                names=names, dtype=dtypes, quoting=quoting)
