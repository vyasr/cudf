# cuDF 0.13.0 (Date TBD)

## New Features

- PR #3577 Add initial dictionary support to column classes
- PR #3693 add string support, skipna to scan operation
- PR #3662 Define and implement `shift`.
- PR #3861 Added Series.sum feature for String
- PR #3681 Add cudf::experimental::boolean_mask_scatter

## Improvements

- PR #3525 build.sh option to disable nvtx
- PR #3748 Optimize hash_partition using shared memory
- PR #3698 Add count_(un)set_bits functions taking multiple ranges and updated slice to compute null counts at once.
- PR #3909 Move java backend to libcudf++
- PR #3971 Adding `as_table` to convert Column to Table in python
- PR #3910 Adding sinh, cosh, tanh, asinh, acosh, atanh cube root and rint unary support.
- PR #3972 Add Java bindings for left_semi_join and left_anti_join
- PR #3975 Simplify and generalize data handling in `Buffer`
- PR #3985 Update RMM include files and remove extraneously included header files.
- PR #3601 Port UDF functionality for rolling windows to libcudf++
- PR #3911 Adding null boolean handling for copy_if_else
- PR #4003 Drop old `to_device` utility wrapper function
- PR #4002 Adding to_frame and fix for categorical column issue
- PR #4009 build script update to enable cudf build without installing
- PR #3897 Port cuIO JSON reader to cudf::column types
- PR #4008 Eliminate extra copy in column constructor
- PR #4013 Add cython definition for io readers cudf/io/io_types.hpp
- PR #4014 ORC/Parquet: add count parameter to stripe/rowgroup-based reader API
- PR #3880 Add aggregation infrastructure support for reduction
- PR #4021 Change quantiles signature for clarity.
- PR #4029 Port stream_compaction.pyx to use libcudf++ APIs
- PR #4031 Docs build scripts and instructions update
- PR #4062 Improve how java classifiers are produced
- PR #4038 JNI and Java support for is_nan and is_not_nan
- PR #4067 Removed unused `CATEGORY` type ID.
- PR #3891 Port NVStrings (r)split_record to contiguous_(r)split_record
- PR #4064 Add cudaGetDeviceCount to JNI layer

## Bug Fixes

- PR #3888 Drop `ptr=None` from `DeviceBuffer` call
- PR #3976 Fix string serialization and memory_usage method to be consistent
- PR #3902 Fix conversion of large size GPU array to dataframe
- PR #3953 Fix overflow in column_buffer when computing the device buffer size
- PR #3959 Add missing hash-dispatch function for cudf.Series
- PR #3970 Fix for Series Pickle
- PR #3964 Restore legacy NVStrings and NVCategory dependencies in Java jar
- PR #3982 Fix java unary op enum and add missing ops
- PR #3999 Fix issue serializing empty string columns (java)
- PR #3979 Add `name` to Series serialize and deserialize
- PR #4005 Fix null mask allocation bug in gather_bitmask
- PR #4000 Fix dask_cudf sort_values performance for single partitions
- PR #4007 Fix for copy_bitmask issue with uninitialized device_buffer
- PR #4037 Fix JNI quantile compile issue
- PR #4054 Fixed JNI to deal with reduction API changes
- PR #4052 Fix for round-robin when num_partitions divides nrows.
- PR #4061 Add NDEBUG guard on `constexpr_assert`.
- PR #4049 Fix `cudf::split` issue returning one less than expected column vectors
- PR #4065 Parquet writer: fix for out-of-range dictionary indices
- PR #4066 Fixed mismatch with dtype enums
<<<<<<< HEAD
- PR #4078 Fix joins for when column_in_common input parameter is empty
=======
- PR #4080 Fix multi-index dask test with sort issue
>>>>>>> b451ce60

# cuDF 0.12.0 (Date TBD)

## New Features

- PR #3759 Updated 10 Minutes with clarification on how `dask_cudf` uses `cudf` API
- PR #3224 Define and implement new join APIs.
- PR #3284 Add gpu-accelerated parquet writer
- PR #3254 Python redesign for libcudf++
- PR #3336 Add `from_dlpack` and `to_dlpack`
- PR #3555 Add column names support to libcudf++ io readers and writers
- PR #3527 Add string functionality for merge API
- PR #3610 Add memory_usage to DataFrame and Series APIs
- PR #3557 Add contiguous_split() function. 
- PR #3619 Support CuPy 7
- PR #3604 Add nvtext ngrams-tokenize function
- PR #3403 Define and implement new stack + tile APIs
- PR #3627 Adding cudf::sort and cudf::sort_by_key
- PR #3597 Implement new sort based groupby
- PR #3776 Add column equivalence comparator (using epsilon for float equality)
- PR #3667 Define and implement round-robin partition API.
- PR #3690 Add bools_to_mask
- PR #3761 Introduce a Frame class and make Index, DataFrame and Series subclasses
- PR #3538 Define and implement left semi join and left anti join
- PR #3683 Added support for multiple delimiters in `nvtext.token_count()`
- PR #3792 Adding is_nan and is_notnan
- PR #3594 Adding clamp support to libcudf++

## Improvements

- PR #3124 Add support for grand-children in cudf column classes
- PR #3292 Port NVStrings regex contains function
- PR #3409 Port NVStrings regex replace function
- PR #3417 Port NVStrings regex findall function
- PR #3351 Add warning when filepath resolves to multiple files in cudf readers
- PR #3370 Port NVStrings strip functions
- PR #3453 Port NVStrings IPv4 convert functions to cudf strings column
- PR #3441 Port NVStrings url encode/decode to cudf strings column
- PR #3364 Port NVStrings split functions
- PR #3463 Port NVStrings partition/rpartition to cudf strings column
- PR #3502 ORC reader: add option to read DECIMALs as INT64
- PR #3461 Add a new overload to allocate_like() that takes explicit type and size params.
- PR #3590 Specialize hash functions for floating point
- PR #3569 Use `np.asarray` in `StringColumn.deserialize`
- PR #3553 Support Python NoneType in numeric binops
- PR #3511 Support DataFrame / Series mixed arithmetic
- PR #3567 Include `strides` in `__cuda_array_interface__`
- PR #3608 Update OPS codeowner group name
- PR #3431 Port NVStrings translate to cudf strings column
- PR #3507 Define and implement new binary operation APIs
- PR #3620 Add stream parameter to unary ops detail API
- PR #3593 Adding begin/end for mutable_column_device_view
- PR #3587 Merge CHECK_STREAM & CUDA_CHECK_LAST to CHECK_CUDA
- PR #3733 Rework `hash_partition` API
- PR #3655 Use move with make_pair to avoid copy construction
- PR #3402 Define and implement new quantiles APIs
- PR #3612 Add ability to customize the JIT kernel cache path
- PR #3647 Remove PatchedNumbaDeviceArray with CuPy 6.6.0
- PR #3641 Remove duplicate definitions of CUDA_DEVICE_CALLABLE
- PR #3640 Enable memory_usage in dask_cudf (also adds pd.Index from_pandas)
- PR #3654 Update Jitify submodule ref to include gcc-8 fix
- PR #3639 Define and implement `nans_to_nulls`
- PR #3561 Rework contains implementation in search
- PR #3616 Add aggregation infrastructure for argmax/argmin.
- PR #3673 Parquet reader: improve rounding of timestamp conversion to seconds
- PR #3699 Stringify libcudacxx headers for binary op JIT
- PR #3697 Improve column insert performance for wide frames
- PR #3616 Add aggregation infrastructure for argmax/argmin.
- PR #3653 Make `gather_bitmask_kernel` more reusable.
- PR #3710 Remove multiple CMake configuration steps from root build script
- PR #3657 Define and implement compiled binops for string column comparisons
- PR #3520 Change read_parquet defaults and add warnings
- PR #3780 Java APIs for selecting a GPU
- PR #3796 Improve on round-robin with the case when number partitions greater than number of rows.
- PR #3805 Avoid CuPy 7.1.0 for now
- PR #3758 detail::scatter variant with map iterator support
- PR #3882 Fail loudly when creating a StringColumn from nvstrings with > MAX_VAL(int32) bytes
- PR #3823 Add header file for detail search functions
- PR #2438 Build GBench Benchmarks in CI
- PR #3713 Adding aggregation support to rolling_window
- PR #3875 Add abstract sink for IO writers, used by ORC and Parquet writers for now
- PR #3916 Refactor gather bindings

## Bug Fixes

- PR #3618 Update 10 minutes to cudf and cupy to hide warning that were being shown in the docs
- PR #3550 Update Java package to 0.12
- PR #3549 Fix index name issue with iloc with RangeIndex
- PR #3562 Fix 4GB limit for gzipped-compressed csv files
- PR #2981 enable build.sh to build all targets without installation
- PR #3563 Use `__cuda_array_interface__` for serialization
- PR #3564 Fix cuda memory access error in gather_bitmask_kernel
- PR #3548 Replaced CUDA_RT_CALL with CUDA_TRY
- PR #3486 Pandas > 0.25 compatability
- PR #3622 Fix new warnings and errors when building with gcc-8
- PR #3588 Remove avro reader column order reversal
- PR #3629 Fix hash map test failure
- PR #3637 Fix sorted set_index operations in dask_cudf
- PR #3663 Fix libcudf++ ORC reader microseconds and milliseconds conversion
- PR #3668 Fixing CHECK_CUDA debug build issue
- PR #3684 Fix ends_with logic for matching string case
- PR #3691 Fix create_offsets to handle offset correctly
- PR #3687 Fixed bug while passing input GPU memory pointer in `nvtext.scatter_count()`
- PR #3701 Fix hash_partition hashing all columns instead of columns_to_hash
- PR #3694 Allow for null columns parameter in `csv_writer`
- PR #3706 Removed extra type-dispatcher call from merge
- PR #3704 Changed the default delimiter to `whitespace` for nvtext methods.
- PR #3741 Construct DataFrame from dict-of-Series with alignment
- PR #3724 Update rmm version to match release
- PR #3743 Fix for `None` data in `__array_interface__`
- PR #3731 Fix performance of zero sized dataframe slice
- PR #3709 Fix inner_join incorrect result issue
- PR #3734 Update numba to 0.46 in conda files
- PR #3738 Update libxx cython types.hpp path
- PR #3672 Fix to_host issue with column_view having offset
- PR #3730 CSV reader: Set invalid float values to NaN/null
- PR #3670 Floor when casting between timestamps of different precisions
- PR #3728 Fix apply_boolean_mask issue with non-null string column
- PR #3769 Don't look for a `name` attribute in column
- PR #3783 Bind cuDF operators to Dask Dataframe
- PR #3775 Fix segfault when reading compressed CSV files larger than 4GB
- PR #3799 Align indices of Series inputs when adding as columns to DataFrame
- PR #3803 Keep name when unpickling Index objects
- PR #3804 Fix cuda crash in AVRO reader
- PR #3766 Remove references to cudf::type_id::CATEGORY from IO code
- PR #3817 Don't always deepcopy an index
- PR #3821 Fix OOB read in gpuinflate prefetcher
- PR #3829 Parquet writer: fix empty dataframe causing cuda launch errors
- PR #3835 Fix memory leak in Cython when dealing with nulls in string columns
- PR #3866 Remove unnecessary if check in NVStrings.create_offsets
- PR #3858 Fixes the broken debug build after #3728
- PR #3850 Fix merge typecast scope issue and resulting memory leak
- PR #3855 Fix MultiColumn recreation with reset_index
- PR #3869 Fixed size calculation in NVStrings::byte_count()
- PR #3868 Fix apply_grouped moving average example
- PR #3900 Properly link `NVStrings` and `NVCategory` into tests
- PR #3868 Fix apply_grouped moving average example
- PR #3871 Fix `split_out` error
- PR #3886 Fix string column materialization from column view
- PR #3893 Parquet reader: fix segfault reading empty parquet file
- PR #3931 Dask-cudf groupby `.agg` multicolumn handling fix
- PR #4017 Fix memory leaks in `GDF_STRING` cython handling and `nans_to_nulls` cython


# cuDF 0.11.0 (11 Dec 2019)

## New Features

- PR #2905 Added `Series.median()` and null support for `Series.quantile()`
- PR #2930 JSON Reader: Support ARROW_RANDOM_FILE input
- PR #2956 Add `cudf::stack` and `cudf::tile`
- PR #2980 Added nvtext is_vowel/is_consonant functions
- PR #2987 Add `inplace` arg to `DataFrame.reset_index` and `Series`
- PR #3011 Added libcudf++ transition guide
- PR #3129 Add strings column factory from `std::vector`s
- PR #3054 Add parquet reader support for decimal data types
- PR #3022 adds DataFrame.astype for cuDF dataframes
- PR #2962 Add isnull(), notnull() and related functions
- PR #3025 Move search files to legacy
- PR #3068 Add `scalar` class
- PR #3094 Adding `any` and `all` support from libcudf
- PR #3130 Define and implement new `column_wrapper`
- PR #3143 Define and implement new copying APIs `slice` and `split`
- PR #3161 Move merge files to legacy
- PR #3079 Added support to write ORC files given a local path
- PR #3192 Add dtype param to cast `DataFrame` on init
- PR #3213 Port cuIO to libcudf++
- PR #3222 Add nvtext character tokenizer
- PR #3223 Java expose underlying buffers
- PR #3300 Add `DataFrame.insert`
- PR #3263 Define and implement new `valid_if`
- PR #3278 Add `to_host` utility to copy `column_view` to host
- PR #3087 Add new cudf::experimental bool8 wrapper
- PR #3219 Construct column from column_view
- PR #3250 Define and implement new merge APIs
- PR #3144 Define and implement new hashing APIs `hash` and `hash_partition`
- PR #3229 Define and implement new search APIs
- PR #3308 java add API for memory usage callbacks
- PR #2691 Row-wise reduction and scan operations via CuPy
- PR #3291 Add normalize_nans_and_zeros
- PR #3187 Define and implement new replace APIs
- PR #3356 Add vertical concatenation for table/columns
- PR #3344 java split API
- PR #2791 Add `groupby.std()`
- PR #3368 Enable dropna argument in dask_cudf groupby
- PR #3298 add null replacement iterator for column_device_view
- PR #3297 Define and implement new groupby API.
- PR #3396 Update device_atomics with new bool8 and timestamp specializations
- PR #3411 Java host memory management API
- PR #3393 Implement df.cov and enable covariance/correlation in dask_cudf
- PR #3401 Add dask_cudf ORC writer (to_orc)
- PR #3331 Add copy_if_else
- PR #3427 Define and Implement new multi-search API
- PR #3442 Add Bool-index + Multi column + DataFrame support for set-item
- PR #3172 Define and implement new fill/repeat/copy_range APIs
- PR #3490 Add pair iterators for columns
- PR #3497 Add DataFrame.drop(..., inplace=False) argument
- PR #3469 Add string functionality for replace API
- PR #3273 Define and implement new reduction APIs

## Improvements

- PR #2904 Move gpu decompressors to cudf::io namespace
- PR #2977 Moved old C++ test utilities to legacy directory.
- PR #2965 Fix slow orc reader perf with large uncompressed blocks
- PR #2995 Move JIT type utilities to legacy directory
- PR #2927 Add ``Table`` and ``TableView`` extension classes that wrap legacy cudf::table
- PR #3005 Renames `cudf::exp` namespace to `cudf::experimental`
- PR #3008 Make safe versions of `is_null` and `is_valid` in `column_device_view`
- PR #3026 Move fill and repeat files to legacy
- PR #3027 Move copying.hpp and related source to legacy folder
- PR #3014 Snappy decompression optimizations
- PR #3032 Use `asarray` to coerce indices to a NumPy array
- PR #2996 IO Readers: Replace `cuio::device_buffer` with `rmm::device_buffer`
- PR #3051 Specialized hash function for strings column
- PR #3065 Select and Concat for cudf::experimental::table
- PR #3080 Move `valid_if.cuh` to `legacy/`
- PR #3052 Moved replace.hpp functionality to legacy
- PR #3091 Move join files to legacy
- PR #3092 Implicitly init RMM if Java allocates before init
- PR #3029 Update gdf_ numeric types with stdint and move to cudf namespace
- PR #3052 Moved replace.hpp functionality to legacy
- PR #2955 Add cmake option to only build for present GPU architecture
- PR #3070 Move functions.h and related source to legacy
- PR #2951 Allow set_index to handle a list of column names
- PR #3093 Move groupby files to legacy
- PR #2988 Removing GIS functionality (now part of cuSpatial library)
- PR #3067 Java method to return size of device memory buffer
- PR #3083 Improved some binary operation tests to include null testing.
- PR #3084 Update to arrow-cpp and pyarrow 0.15.0
- PR #3071 Move cuIO to legacy
- PR #3126 Round 2 of snappy decompression optimizations
- PR #3046 Define and implement new copying APIs `empty_like` and `allocate_like`
- PR #3128 Support MultiIndex in DataFrame.join
- PR #2971 Added initial gather and scatter methods for strings_column_view
- PR #3133 Port NVStrings to cudf column: count_characters and count_bytes
- PR #2991 Added strings column functions concatenate and join_strings
- PR #3028 Define and implement new `gather` APIs.
- PR #3135 Add nvtx utilities to cudf::nvtx namespace
- PR #3021 Java host side concat of serialized buffers
- PR #3138 Move unary files to legacy
- PR #3170 Port NVStrings substring functions to cudf strings column
- PR #3159 Port NVStrings is-chars-types function to cudf strings column
- PR #3154 Make `table_view_base.column()` const and add `mutable_table_view.column()`
- PR #3175 Set cmake cuda version variables
- PR #3171 Move deprecated error macros to legacy
- PR #3191 Port NVStrings integer convert ops to cudf column
- PR #3189 Port NVStrings find ops to cudf column
- PR #3352 Port NVStrings convert float functions to cudf strings column
- PR #3193 Add cuPy as a formal dependency
- PR #3195 Support for zero columned `table_view`
- PR #3165 Java device memory size for string category
- PR #3205 Move transform files to legacy
- PR #3202 Rename and move error.hpp to public headers
- PR #2878 Use upstream merge code in dask_cudf
- PR #3217 Port NVStrings upper and lower case conversion functions
- PR #3350 Port NVStrings booleans convert functions
- PR #3231 Add `column::release()` to give up ownership of contents.
- PR #3157 Use enum class rather than enum for mask_allocation_policy
- PR #3232 Port NVStrings datetime conversion to cudf strings column
- PR #3136 Define and implement new transpose API
- PR #3237 Define and implement new transform APIs
- PR #3245 Move binaryop files to legacy
- PR #3241 Move stream_compaction files to legacy
- PR #3166 Move reductions to legacy
- PR #3261 Small cleanup: remove `== true`
- PR #3271 Update rmm API based on `rmm.reinitialize(...)` change
- PR #3266 Remove optional checks for CuPy
- PR #3268 Adding null ordering per column feature when sorting
- PR #3239 Adding floating point specialization to comparators for NaNs
- PR #3270 Move predicates files to legacy
- PR #3281 Add to_host specialization for strings in column test utilities
- PR #3282 Add `num_bitmask_words`
- PR #3252 Add new factory methods to include passing an existing null mask
- PR #3288 Make `bit.cuh` utilities usable from host code.
- PR #3287 Move rolling windows files to legacy
- PR #3182 Define and implement new unary APIs `is_null` and `is_not_null`
- PR #3314 Drop `cython` from run requirements
- PR #3301 Add tests for empty column wrapper.
- PR #3294 Update to arrow-cpp and pyarrow 0.15.1
- PR #3310 Add `row_hasher` and `element_hasher` utilities
- PR #3272 Support non-default streams when creating/destroying hash maps
- PR #3286 Clean up the starter code on README
- PR #3332 Port NVStrings replace to cudf strings column
- PR #3354 Define and implement new `scatter` APIs
- PR #3322 Port NVStrings pad operations to cudf strings column
- PR #3345 Add cache member for number of characters in string_view class
- PR #3299 Define and implement new `is_sorted` APIs
- PR #3328 Partition by stripes in dask_cudf ORC reader
- PR #3243 Use upstream join code in dask_cudf
- PR #3371 Add `select` method to `table_view`
- PR #3309 Add java and JNI bindings for search bounds
- PR #3305 Define and implement new rolling window APIs
- PR #3380 Concatenate columns of strings
- PR #3382 Add fill function for strings column
- PR #3391 Move device_atomics_tests.cu files to legacy
- PR #3303 Define and implement new stream compaction APIs `copy_if`, `drop_nulls`,
           `apply_boolean_mask`, `drop_duplicate` and `unique_count`.
- PR #3387 Strings column gather function
- PR #3440 Strings column scatter function
- PR #3389 Move quantiles.hpp + group_quantiles.hpp files to legacy
- PR #3397 Port unary cast to libcudf++
- PR #3398 Move reshape.hpp files to legacy
- PR #3395 Port NVStrings regex extract to cudf strings column
- PR #3423 Port NVStrings htoi to cudf strings column
- PR #3425 Strings column copy_if_else implementation
- PR #3422 Move utilities to legacy
- PR #3201 Define and implement new datetime_ops APIs
- PR #3421 Port NVStrings find_multiple to cudf strings column
- PR #3448 Port scatter_to_tables to libcudf++
- PR #3458 Update strings sections in the transition guide
- PR #3462 Add `make_empty_column` and update `empty_like`.
- PR #3465 Port `aggregation` traits and utilities.
- PR #3214 Define and implement new unary operations APIs
- PR #3475 Add `bitmask_to_host` column utility
- PR #3487 Add is_boolean trait and random timestamp generator for testing
- PR #3492 Small cleanup (remove std::abs) and comment
- PR #3407 Allow multiple row-groups per task in dask_cudf read_parquet
- PR #3512 Remove unused CUDA conda labels
- PR #3500 cudf::fill()/cudf::repeat() support for strings columns.
- PR #3438 Update scalar and scalar_device_view to better support strings
- PR #3414 Add copy_range function for strings column
- PR #3685 Add string support to contiguous_split.
- PR #3471 Add scalar/column, column/scalar and scalar/scalar overloads to copy_if_else.
- PR #3451 Add support for implicit typecasting of join columns

## Bug Fixes

- PR #2895 Fixed dask_cudf group_split behavior to handle upstream rearrange_by_divisions
- PR #3048 Support for zero columned tables
- PR #3030 Fix snappy decoding regression in PR #3014
- PR #3041 Fixed exp to experimental namespace name change issue
- PR #3056 Add additional cmake hint for finding local build of RMM files
- PR #3060 Move copying.hpp includes to legacy
- PR #3139 Fixed java RMM auto initalization
- PR #3141 Java fix for relocated IO headers
- PR #3149 Rename column_wrapper.cuh to column_wrapper.hpp
- PR #3168 Fix mutable_column_device_view head const_cast
- PR #3199 Update JNI includes for legacy moves
- PR #3204 ORC writer: Fix ByteRLE encoding of NULLs
- PR #2994 Fix split_out-support but with hash_object_dispatch
- PR #3212 Fix string to date casting when format is not specified
- PR #3218 Fixes `row_lexicographic_comparator` issue with handling two tables
- PR #3228 Default initialize RMM when Java native dependencies are loaded
- PR #3012 replacing instances of `to_gpu_array` with `mem`
- PR #3236 Fix Numba 0.46+/CuPy 6.3 interface compatibility
- PR #3276 Update JNI includes for legacy moves
- PR #3256 Fix orc writer crash with multiple string columns
- PR #3211 Fix breaking change caused by rapidsai/rmm#167
- PR #3265 Fix dangling pointer in `is_sorted`
- PR #3267 ORC writer: fix incorrect ByteRLE encoding of long literal runs
- PR #3277 Fix invalid reference to deleted temporary in `is_sorted`.
- PR #3274 ORC writer: fix integer RLEv2 mode2 unsigned base value encoding
- PR #3279 Fix shutdown hang issues with pinned memory pool init executor
- PR #3280 Invalid children check in mutable_column_device_view
- PR #3289 fix java memory usage API for empty columns
- PR #3293 Fix loading of csv files zipped on MacOS (disabled zip min version check)
- PR #3295 Fix storing storing invalid RMM exec policies.
- PR #3307 Add pd.RangeIndex to from_pandas to fix dask_cudf meta_nonempty bug
- PR #3313 Fix public headers including non-public headers
- PR #3318 Revert arrow to 0.15.0 temporarily to unblock downstream projects CI
- PR #3317 Fix index-argument bug in dask_cudf parquet reader
- PR #3323 Fix `insert` non-assert test case
- PR #3341 Fix `Series` constructor converting NoneType to "None"
- PR #3326 Fix and test for detail::gather map iterator type inference
- PR #3334 Remove zero-size exception check from make_strings_column factories
- PR #3333 Fix compilation issues with `constexpr` functions not marked `__device__`
- PR #3340 Make all benchmarks use cudf base fixture to initialize RMM pool
- PR #3337 Fix Java to pad validity buffers to 64-byte boundary
- PR #3362 Fix `find_and_replace` upcasting series for python scalars and lists
- PR #3357 Disabling `column_view` iterators for non fixed-width types
- PR #3383 Fix : properly compute null counts for rolling_window.
- PR #3386 Removing external includes from `column_view.hpp`
- PR #3369 Add write_partition to dask_cudf to fix to_parquet bug
- PR #3388 Support getitem with bools when DataFrame has a MultiIndex
- PR #3408 Fix String and Column (De-)Serialization
- PR #3372 Fix dask-distributed scatter_by_map bug
- PR #3419 Fix a bug in parse_into_parts (incomplete input causing walking past the end of string).
- PR #3413 Fix dask_cudf read_csv file-list bug
- PR #3416 Fix memory leak in ColumnVector when pulling strings off the GPU
- PR #3424 Fix benchmark build by adding libcudacxx to benchmark's CMakeLists.txt
- PR #3435 Fix diff and shift for empty series
- PR #3439 Fix index-name bug in StringColumn concat
- PR #3445 Fix ORC Writer default stripe size
- PR #3459 Fix printing of invalid entries
- PR #3466 Fix gather null mask allocation for invalid index
- PR #3468 Fix memory leak issue in `drop_duplicates`
- PR #3474 Fix small doc error in capitalize Docs
- PR #3491 Fix more doc errors in NVStrings
- PR #3478 Fix as_index deep copy via Index.rename inplace arg
- PR #3476 Fix ORC reader timezone conversion
- PR #3188 Repr slices up large DataFrames
- PR #3519 Fix strings column concatenate handling zero-sized columns
- PR #3530 Fix copy_if_else test case fail issue
- PR #3523 Fix lgenfe issue with debug build
- PR #3532 Fix potential use-after-free in cudf parquet reader
- PR #3540 Fix unary_op null_mask bug and add missing test cases
- PR #3559 Use HighLevelGraph api in DataFrame constructor (Fix upstream compatibility)
- PR #3572 Fix CI Issue with hypothesis tests that are flaky


# cuDF 0.10.0 (16 Oct 2019)

## New Features

- PR #2423 Added `groupby.quantile()`
- PR #2522 Add Java bindings for NVStrings backed upper and lower case mutators
- PR #2605 Added Sort based groupby in libcudf
- PR #2607 Add Java bindings for parsing JSON
- PR #2629 Add dropna= parameter to groupby
- PR #2585 ORC & Parquet Readers: Remove millisecond timestamp restriction
- PR #2507 Add GPU-accelerated ORC Writer
- PR #2559 Add Series.tolist()
- PR #2653 Add Java bindings for rolling window operations
- PR #2480 Merge `custreamz` codebase into `cudf` repo
- PR #2674 Add __contains__ for Index/Series/Column
- PR #2635 Add support to read from remote and cloud sources like s3, gcs, hdfs
- PR #2722 Add Java bindings for NVTX ranges
- PR #2702 Add make_bool to dataset generation functions
- PR #2394 Move `rapidsai/custrings` into `cudf`
- PR #2734 Final sync of custrings source into cudf
- PR #2724 Add libcudf support for __contains__
- PR #2777 Add python bindings for porter stemmer measure functionality
- PR #2781 Add issorted to is_monotonic
- PR #2685 Add cudf::scatter_to_tables and cython binding
- PR #2743 Add Java bindings for NVStrings timestamp2long as part of String ColumnVector casting
- PR #2785 Add nvstrings Python docs
- PR #2786 Add benchmarks option to root build.sh
- PR #2802 Add `cudf::repeat()` and `cudf.Series.repeat()`
- PR #2773 Add Fisher's unbiased kurtosis and skew for Series/DataFrame
- PR #2748 Parquet Reader: Add option to specify loading of PANDAS index
- PR #2807 Add scatter_by_map to DataFrame python API
- PR #2836 Add nvstrings.code_points method
- PR #2844 Add Series/DataFrame notnull
- PR #2858 Add GTest type list utilities
- PR #2870 Add support for grouping by Series of arbitrary length
- PR #2719 Series covariance and Pearson correlation
- PR #2207 Beginning of libcudf overhaul: introduce new column and table types
- PR #2869 Add `cudf.CategoricalDtype`
- PR #2838 CSV Reader: Support ARROW_RANDOM_FILE input
- PR #2655 CuPy-based Series and Dataframe .values property
- PR #2803 Added `edit_distance_matrix()` function to calculate pairwise edit distance for each string on a given nvstrings object.
- PR #2811 Start of cudf strings column work based on 2207
- PR #2872 Add Java pinned memory pool allocator
- PR #2969 Add findAndReplaceAll to ColumnVector
- PR #2814 Add Datetimeindex.weekday
- PR #2999 Add timestamp conversion support for string categories
- PR #2918 Add cudf::column timestamp wrapper types

## Improvements

- PR #2578 Update legacy_groupby to use libcudf group_by_without_aggregation
- PR #2581 Removed `managed` allocator from hash map classes.
- PR #2571 Remove unnecessary managed memory from gdf_column_concat
- PR #2648 Cython/Python reorg
- PR #2588 Update Series.append documentation
- PR #2632 Replace dask-cudf set_index code with upstream
- PR #2682 Add cudf.set_allocator() function for easier allocator init
- PR #2642 Improve null printing and testing
- PR #2747 Add missing Cython headers / cudftestutil lib to conda package for cuspatial build
- PR #2706 Compute CSV format in device code to speedup performance
- PR #2673 Add support for np.longlong type
- PR #2703 move dask serialization dispatch into cudf
- PR #2728 Add YYMMDD to version tag for nightly conda packages
- PR #2729 Handle file-handle input in to_csv
- PR #2741 CSV Reader: Move kernel functions into its own file
- PR #2766 Improve nvstrings python cmake flexibility
- PR #2756 Add out_time_unit option to csv reader, support timestamp resolutions
- PR #2771 Stopgap alias for to_gpu_matrix()
- PR #2783 Support mapping input columns to function arguments in apply kernels
- PR #2645 libcudf unique_count for Series.nunique
- PR #2817 Dask-cudf: `read_parquet` support for remote filesystems
- PR #2823 improve java data movement debugging
- PR #2806 CSV Reader: Clean-up row offset operations
- PR #2640 Add dask wait/persist exmaple to 10 minute guide
- PR #2828 Optimizations of kernel launch configuration for `DataFrame.apply_rows` and `DataFrame.apply_chunks`
- PR #2831 Add `column` argument to `DataFrame.drop`
- PR #2775 Various optimizations to improve __getitem__ and __setitem__ performance
- PR #2810 cudf::allocate_like can optionally always allocate a mask.
- PR #2833 Parquet reader: align page data allocation sizes to 4-bytes to satisfy cuda-memcheck
- PR #2832 Using the new Python bindings for UCX
- PR #2856 Update group_split_cudf to use scatter_by_map
- PR #2890 Optionally keep serialized table data on the host.
- PR #2778 Doc: Updated and fixed some docstrings that were formatted incorrectly.
- PR #2830 Use YYMMDD tag in custreamz nightly build
- PR #2875 Java: Remove synchronized from register methods in MemoryCleaner
- PR #2887 Minor snappy decompression optimization
- PR #2899 Use new RMM API based on Cython
- PR #2788 Guide to Python UDFs
- PR #2919 Change java API to use operators in groupby namespace
- PR #2909 CSV Reader: Avoid row offsets host vector default init
- PR #2834 DataFrame supports setting columns via attribute syntax `df.x = col`
- PR #3147 DataFrame can be initialized from rows via list of tuples
- PR #3539 Restrict CuPy to 6

## Bug Fixes

- PR #2584 ORC Reader: fix parsing of `DECIMAL` index positions
- PR #2619 Fix groupby serialization/deserialization
- PR #2614 Update Java version to match
- PR #2601 Fixes nlargest(1) issue in Series and Dataframe
- PR #2610 Fix a bug in index serialization (properly pass DeviceNDArray)
- PR #2621 Fixes the floordiv issue of not promoting float type when rhs is 0
- PR #2611 Types Test: fix static casting from negative int to string
- PR #2618 IO Readers: Fix datasource memory map failure for multiple reads
- PR #2628 groupby_without_aggregation non-nullable input table produces non-nullable output
- PR #2615 fix string category partitioning in java API
- PR #2641 fix string category and timeunit concat in the java API
- PR #2649 Fix groupby issue resulting from column_empty bug
- PR #2658 Fix astype() for null categorical columns
- PR #2660 fix column string category and timeunit concat in the java API
- PR #2664 ORC reader: fix `skip_rows` larger than first stripe
- PR #2654 Allow Java gdfOrderBy to work with string categories
- PR #2669 AVRO reader: fix non-deterministic output
- PR #2668 Update Java bindings to specify timestamp units for ORC and Parquet readers
- PR #2679 AVRO reader: fix cuda errors when decoding compressed streams
- PR #2692 Add concatenation for data-frame with different headers (empty and non-empty)
- PR #2651 Remove nvidia driver installation from ci/cpu/build.sh
- PR #2697 Ensure csv reader sets datetime column time units
- PR #2698 Return RangeIndex from contiguous slice of RangeIndex
- PR #2672 Fix null and integer handling in round
- PR #2704 Parquet Reader: Fix crash when loading string column with nulls
- PR #2725 Fix Jitify issue with running on Turing using CUDA version < 10
- PR #2731 Fix building of benchmarks
- PR #2738 Fix java to find new NVStrings locations
- PR #2736 Pin Jitify branch to v0.10 version
- PR #2742 IO Readers: Fix possible silent failures when creating `NvStrings` instance
- PR #2753 Fix java quantile API calls
- PR #2762 Fix validity processing for time in java
- PR #2796 Fix handling string slicing and other nvstrings delegated methods with dask
- PR #2769 Fix link to API docs in README.md
- PR #2772 Handle multiindex pandas Series #2772
- PR #2749 Fix apply_rows/apply_chunks pessimistic null mask to use in_cols null masks only
- PR #2752 CSV Reader: Fix exception when there's no rows to process
- PR #2716 Added Exception for `StringMethods` in string methods
- PR #2787 Fix Broadcasting `None` to `cudf-series`
- PR #2794 Fix async race in NVCategory::get_value and get_value_bounds
- PR #2795 Fix java build/cast error
- PR #2496 Fix improper merge of two dataframes when names differ
- PR #2824 Fix issue with incorrect result when Numeric Series replace is called several times
- PR #2751 Replace value with null
- PR #2765 Fix Java inequality comparisons for string category
- PR #2818 Fix java join API to use new C++ join API
- PR #2841 Fix nvstrings.slice and slice_from for range (0,0)
- PR #2837 Fix join benchmark
- PR #2809 Add hash_df and group_split dispatch functions for dask
- PR #2843 Parquet reader: fix skip_rows when not aligned with page or row_group boundaries
- PR #2851 Deleted existing dask-cudf/record.txt
- PR #2854 Fix column creation from ephemeral objects exposing __cuda_array_interface__
- PR #2860 Fix boolean indexing when the result is a single row
- PR #2859 Fix tail method issue for string columns
- PR #2852 Fixed `cumsum()` and `cumprod()` on boolean series.
- PR #2865 DaskIO: Fix `read_csv` and `read_orc` when input is list of files
- PR #2750 Fixed casting values to cudf::bool8 so non-zero values always cast to true
- PR #2873 Fixed dask_cudf read_partition bug by generating ParquetDatasetPiece
- PR #2850 Fixes dask_cudf.read_parquet on partitioned datasets
- PR #2896 Properly handle `axis` string keywords in `concat`
- PR #2926 Update rounding algorithm to avoid using fmod
- PR #2968 Fix Java dependency loading when using NVTX
- PR #2963 Fix ORC writer uncompressed block indexing
- PR #2928 CSV Reader: Fix using `byte_range` for large datasets
- PR #2983 Fix sm_70+ race condition in gpu_unsnap
- PR #2964 ORC Writer: Segfault when writing mixed numeric and string columns
- PR #3007 Java: Remove unit test that frees RMM invalid pointer
- PR #3009 Fix orc reader RLEv2 patch position regression from PR #2507
- PR #3002 Fix CUDA invalid configuration errors reported after loading an ORC file without data
- PR #3035 Update update-version.sh for new docs locations
- PR #3038 Fix uninitialized stream parameter in device_table deleter
- PR #3064 Fixes groupby performance issue
- PR #3061 Add rmmInitialize to nvstrings gtests
- PR #3058 Fix UDF doc markdown formatting
- PR #3059 Add nvstrings python build instructions to contributing.md


# cuDF 0.9.0 (21 Aug 2019)

## New Features

- PR #1993 Add CUDA-accelerated series aggregations: mean, var, std
- PR #2111 IO Readers: Support memory buffer, file-like object, and URL inputs
- PR #2012 Add `reindex()` to DataFrame and Series
- PR #2097 Add GPU-accelerated AVRO reader
- PR #2098 Support binary ops on DFs and Series with mismatched indices
- PR #2160 Merge `dask-cudf` codebase into `cudf` repo
- PR #2149 CSV Reader: Add `hex` dtype for explicit hexadecimal parsing
- PR #2156 Add `upper_bound()` and `lower_bound()` for libcudf tables and `searchsorted()` for cuDF Series
- PR #2158 CSV Reader: Support single, non-list/dict argument for `dtype`
- PR #2177 CSV Reader: Add `parse_dates` parameter for explicit date inference
- PR #1744 cudf::apply_boolean_mask and cudf::drop_nulls support for cudf::table inputs (multi-column)
- PR #2196 Add `DataFrame.dropna()`
- PR #2197 CSV Writer: add `chunksize` parameter for `to_csv`
- PR #2215 `type_dispatcher` benchmark
- PR #2179 Add Java quantiles
- PR #2157 Add __array_function__ to DataFrame and Series
- PR #2212 Java support for ORC reader
- PR #2224 Add DataFrame isna, isnull, notna functions
- PR #2236 Add Series.drop_duplicates
- PR #2105 Add hash-based join benchmark
- PR #2316 Add unique, nunique, and value_counts for datetime columns
- PR #2337 Add Java support for slicing a ColumnVector
- PR #2049 Add cudf::merge (sorted merge)
- PR #2368 Full cudf+dask Parquet Support
- PR #2380 New cudf::is_sorted checks whether cudf::table is sorted
- PR #2356 Java column vector standard deviation support
- PR #2221 MultiIndex full indexing - Support iloc and wildcards for loc
- PR #2429 Java support for getting length of strings in a ColumnVector
- PR #2415 Add `value_counts` for series of any type
- PR #2446 Add __array_function__ for index
- PR #2437 ORC reader: Add 'use_np_dtypes' option
- PR #2382 Add CategoricalAccessor add, remove, rename, and ordering methods
- PR #2464 Native implement `__cuda_array_interface__` for Series/Index/Column objects
- PR #2425 Rolling window now accepts array-based user-defined functions
- PR #2442 Add __setitem__
- PR #2449 Java support for getting byte count of strings in a ColumnVector
- PR #2492 Add groupby.size() method
- PR #2358 Add cudf::nans_to_nulls: convert floating point column into bitmask
- PR #2489 Add drop argument to set_index
- PR #2491 Add Java bindings for ORC reader 'use_np_dtypes' option
- PR #2213 Support s/ms/us/ns DatetimeColumn time unit resolutions
- PR #2536 Add _constructor properties to Series and DataFrame

## Improvements

- PR #2103 Move old `column` and `bitmask` files into `legacy/` directory
- PR #2109 added name to Python column classes
- PR #1947 Cleanup serialization code
- PR #2125 More aggregate in java API
- PR #2127 Add in java Scalar tests
- PR #2088 Refactor of Python groupby code
- PR #2130 Java serialization and deserialization of tables.
- PR #2131 Chunk rows logic added to csv_writer
- PR #2129 Add functions in the Java API to support nullable column filtering
- PR #2165 made changes to get_dummies api for it to be available in MethodCache
- PR #2171 Add CodeCov integration, fix doc version, make --skip-tests work when invoking with source
- PR #2184 handle remote orc files for dask-cudf
- PR #2186 Add `getitem` and `getattr` style access to Rolling objects
- PR #2168 Use cudf.Column for CategoricalColumn's categories instead of a tuple
- PR #2193 DOC: cudf::type_dispatcher documentation for specializing dispatched functors
- PR #2199 Better java support for appending strings
- PR #2176 Added column dtype support for datetime, int8, int16 to csv_writer
- PR #2209 Matching `get_dummies` & `select_dtypes` behavior to pandas
- PR #2217 Updated Java bindings to use the new groupby API
- PR #2214 DOC: Update doc instructions to build/install `cudf` and `dask-cudf`
- PR #2220 Update Java bindings for reduction rename
- PR #2232 Move CodeCov upload from build script to Jenkins
- PR #2225 refactor to use libcudf for gathering columns in dataframes
- PR #2293 Improve join performance (faster compute_join_output_size)
- PR #2300 Create separate dask codeowners for dask-cudf codebase
- PR #2304 gdf_group_by_without_aggregations returns gdf_column
- PR #2309 Java readers: remove redundant copy of result pointers
- PR #2307 Add `black` and `isort` to style checker script
- PR #2345 Restore removal of old groupby implementation
- PR #2342 Improve `astype()` to operate all ways
- PR #2329 using libcudf cudf::copy for column deep copy
- PR #2344 DOC: docs on code formatting for contributors
- PR #2376 Add inoperative axis= and win_type= arguments to Rolling()
- PR #2378 remove dask for (de-)serialization of cudf objects
- PR #2353 Bump Arrow and Dask versions
- PR #2377 Replace `standard_python_slice` with just `slice.indices()`
- PR #2373 cudf.DataFrame enchancements & Series.values support
- PR #2392 Remove dlpack submodule; make cuDF's Cython API externally accessible
- PR #2430 Updated Java bindings to use the new unary API
- PR #2406 Moved all existing `table` related files to a `legacy/` directory
- PR #2350 Performance related changes to get_dummies
- PR #2420 Remove `cudautils.astype` and replace with `typecast.apply_cast`
- PR #2456 Small improvement to typecast utility
- PR #2458 Fix handling of thirdparty packages in `isort` config
- PR #2459 IO Readers: Consolidate all readers to use `datasource` class
- PR #2475 Exposed type_dispatcher.hpp, nvcategory_util.hpp and wrapper_types.hpp in the include folder
- PR #2484 Enabled building libcudf as a static library
- PR #2453 Streamline CUDA_REL environment variable
- PR #2483 Bundle Boost filesystem dependency in the Java jar
- PR #2486 Java API hash functions
- PR #2481 Adds the ignore_null_keys option to the java api
- PR #2490 Java api: support multiple aggregates for the same column
- PR #2510 Java api: uses table based apply_boolean_mask
- PR #2432 Use pandas formatting for console, html, and latex output
- PR #2573 Bump numba version to 0.45.1
- PR #2606 Fix references to notebooks-contrib

## Bug Fixes

- PR #2086 Fixed quantile api behavior mismatch in series & dataframe
- PR #2128 Add offset param to host buffer readers in java API.
- PR #2145 Work around binops validity checks for java
- PR #2146 Work around unary_math validity checks for java
- PR #2151 Fixes bug in cudf::copy_range where null_count was invalid
- PR #2139 matching to pandas describe behavior & fixing nan values issue
- PR #2161 Implicitly convert unsigned to signed integer types in binops
- PR #2154 CSV Reader: Fix bools misdetected as strings dtype
- PR #2178 Fix bug in rolling bindings where a view of an ephemeral column was being taken
- PR #2180 Fix issue with isort reordering `importorskip` below imports depending on them
- PR #2187 fix to honor dtype when numpy arrays are passed to columnops.as_column
- PR #2190 Fix issue in astype conversion of string column to 'str'
- PR #2208 Fix issue with calling `head()` on one row dataframe
- PR #2229 Propagate exceptions from Cython cdef functions
- PR #2234 Fix issue with local build script not properly building
- PR #2223 Fix CUDA invalid configuration errors reported after loading small compressed ORC files
- PR #2162 Setting is_unique and is_monotonic-related attributes
- PR #2244 Fix ORC RLEv2 delta mode decoding with nonzero residual delta width
- PR #2297 Work around `var/std` unsupported only at debug build
- PR #2302 Fixed java serialization corner case
- PR #2355 Handle float16 in binary operations
- PR #2311 Fix copy behaviour for GenericIndex
- PR #2349 Fix issues with String filter in java API
- PR #2323 Fix groupby on categoricals
- PR #2328 Ensure order is preserved in CategoricalAccessor._set_categories
- PR #2202 Fix issue with unary ops mishandling empty input
- PR #2326 Fix for bug in DLPack when reading multiple columns
- PR #2324 Fix cudf Docker build
- PR #2325 Fix ORC RLEv2 patched base mode decoding with nonzero patch width
- PR #2235 Fix get_dummies to be compatible with dask
- PR #2332 Zero initialize gdf_dtype_extra_info
- PR #2355 Handle float16 in binary operations
- PR #2360 Fix missing dtype handling in cudf.Series & columnops.as_column
- PR #2364 Fix quantile api and other trivial issues around it
- PR #2361 Fixed issue with `codes` of CategoricalIndex
- PR #2357 Fixed inconsistent type of index created with from_pandas vs direct construction
- PR #2389 Fixed Rolling __getattr__ and __getitem__ for offset based windows
- PR #2402 Fixed bug in valid mask computation in cudf::copy_if (apply_boolean_mask)
- PR #2401 Fix to a scalar datetime(of type Days) issue
- PR #2386 Correctly allocate output valids in groupby
- PR #2411 Fixed failures on binary op on single element string column
- PR #2422 Fix Pandas logical binary operation incompatibilites
- PR #2447 Fix CodeCov posting build statuses temporarily
- PR #2450 Fix erroneous null handling in `cudf.DataFrame`'s `apply_rows`
- PR #2470 Fix issues with empty strings and string categories (Java)
- PR #2471 Fix String Column Validity.
- PR #2481 Fix java validity buffer serialization
- PR #2485 Updated bytes calculation to use size_t to avoid overflow in column concat
- PR #2461 Fix groupby multiple aggregations same column
- PR #2514 Fix cudf::drop_nulls threshold handling in Cython
- PR #2516 Fix utilities include paths and meta.yaml header paths
- PR #2517 Fix device memory leak in to_dlpack tensor deleter
- PR #2431 Fix local build generated file ownerships
- PR #2511 Added import of orc, refactored exception handlers to not squash fatal exceptions
- PR #2527 Fix index and column input handling in dask_cudf read_parquet
- PR #2466 Fix `dataframe.query` returning null rows erroneously
- PR #2548 Orc reader: fix non-deterministic data decoding at chunk boundaries
- PR #2557 fix cudautils import in string.py
- PR #2521 Fix casting datetimes from/to the same resolution
- PR #2545 Fix MultiIndexes with datetime levels
- PR #2560 Remove duplicate `dlpack` definition in conda recipe
- PR #2567 Fix ColumnVector.fromScalar issues while dealing with null scalars
- PR #2565 Orc reader: fix incorrect data decoding of int64 data types
- PR #2577 Fix search benchmark compilation error by adding necessary header
- PR #2604 Fix a bug in copying.pyx:_normalize_types that upcasted int32 to int64


# cuDF 0.8.0 (27 June 2019)

## New Features

- PR #1524 Add GPU-accelerated JSON Lines parser with limited feature set
- PR #1569 Add support for Json objects to the JSON Lines reader
- PR #1622 Add Series.loc
- PR #1654 Add cudf::apply_boolean_mask: faster replacement for gdf_apply_stencil
- PR #1487 cython gather/scatter
- PR #1310 Implemented the slice/split functionality.
- PR #1630 Add Python layer to the GPU-accelerated JSON reader
- PR #1745 Add rounding of numeric columns via Numba
- PR #1772 JSON reader: add support for BytesIO and StringIO input
- PR #1527 Support GDF_BOOL8 in readers and writers
- PR #1819 Logical operators (AND, OR, NOT) for libcudf and cuDF
- PR #1813 ORC Reader: Add support for stripe selection
- PR #1828 JSON Reader: add suport for bool8 columns
- PR #1833 Add column iterator with/without nulls
- PR #1665 Add the point-in-polygon GIS function
- PR #1863 Series and Dataframe methods for all and any
- PR #1908 cudf::copy_range and cudf::fill for copying/assigning an index or range to a constant
- PR #1921 Add additional formats for typecasting to/from strings
- PR #1807 Add Series.dropna()
- PR #1987 Allow user defined functions in the form of ptx code to be passed to binops
- PR #1948 Add operator functions like `Series.add()` to DataFrame and Series
- PR #1954 Add skip test argument to GPU build script
- PR #2018 Add bindings for new groupby C++ API
- PR #1984 Add rolling window operations Series.rolling() and DataFrame.rolling()
- PR #1542 Python method and bindings for to_csv
- PR #1995 Add Java API
- PR #1998 Add google benchmark to cudf
- PR #1845 Add cudf::drop_duplicates, DataFrame.drop_duplicates
- PR #1652 Added `Series.where()` feature
- PR #2074 Java Aggregates, logical ops, and better RMM support
- PR #2140 Add a `cudf::transform` function
- PR #2068 Concatenation of different typed columns

## Improvements

- PR #1538 Replacing LesserRTTI with inequality_comparator
- PR #1703 C++: Added non-aggregating `insert` to `concurrent_unordered_map` with specializations to store pairs with a single atomicCAS when possible.
- PR #1422 C++: Added a RAII wrapper for CUDA streams
- PR #1701 Added `unique` method for stringColumns
- PR #1713 Add documentation for Dask-XGBoost
- PR #1666 CSV Reader: Improve performance for files with large number of columns
- PR #1725 Enable the ability to use a single column groupby as its own index
- PR #1759 Add an example showing simultaneous rolling averages to `apply_grouped` documentation
- PR #1746 C++: Remove unused code: `windowed_ops.cu`, `sorting.cu`, `hash_ops.cu`
- PR #1748 C++: Add `bool` nullability flag to `device_table` row operators
- PR #1764 Improve Numerical column: `mean_var` and `mean`
- PR #1767 Speed up Python unit tests
- PR #1770 Added build.sh script, updated CI scripts and documentation
- PR #1739 ORC Reader: Add more pytest coverage
- PR #1696 Added null support in `Series.replace()`.
- PR #1390 Added some basic utility functions for `gdf_column`'s
- PR #1791 Added general column comparison code for testing
- PR #1795 Add printing of git submodule info to `print_env.sh`
- PR #1796 Removing old sort based group by code and gdf_filter
- PR #1811 Added funtions for copying/allocating `cudf::table`s
- PR #1838 Improve columnops.column_empty so that it returns typed columns instead of a generic Column
- PR #1890 Add utils.get_dummies- a pandas-like wrapper around one_hot-encoding
- PR #1823 CSV Reader: default the column type to string for empty dataframes
- PR #1827 Create bindings for scalar-vector binops, and update one_hot_encoding to use them
- PR #1817 Operators now support different sized dataframes as long as they don't share different sized columns
- PR #1855 Transition replace_nulls to new C++ API and update corresponding Cython/Python code
- PR #1858 Add `std::initializer_list` constructor to `column_wrapper`
- PR #1846 C++ type-erased gdf_equal_columns test util; fix gdf_equal_columns logic error
- PR #1390 Added some basic utility functions for `gdf_column`s
- PR #1391 Tidy up bit-resolution-operation and bitmask class code
- PR #1882 Add iloc functionality to MultiIndex dataframes
- PR #1884 Rolling windows: general enhancements and better coverage for unit tests
- PR #1886 support GDF_STRING_CATEGORY columns in apply_boolean_mask, drop_nulls and other libcudf functions
- PR #1896 Improve performance of groupby with levels specified in dask-cudf
- PR #1915 Improve iloc performance for non-contiguous row selection
- PR #1859 Convert read_json into a C++ API
- PR #1919 Rename libcudf namespace gdf to namespace cudf
- PR #1850 Support left_on and right_on for DataFrame merge operator
- PR #1930 Specialize constructor for `cudf::bool8` to cast argument to `bool`
- PR #1938 Add default constructor for `column_wrapper`
- PR #1930 Specialize constructor for `cudf::bool8` to cast argument to `bool`
- PR #1952 consolidate libcudf public API headers in include/cudf
- PR #1949 Improved selection with boolmask using libcudf `apply_boolean_mask`
- PR #1956 Add support for nulls in `query()`
- PR #1973 Update `std::tuple` to `std::pair` in top-most libcudf APIs and C++ transition guide
- PR #1981 Convert read_csv into a C++ API
- PR #1868 ORC Reader: Support row index for speed up on small/medium datasets
- PR #1964 Added support for list-like types in Series.str.cat
- PR #2005 Use HTML5 details tag in bug report issue template
- PR #2003 Removed few redundant unit-tests from test_string.py::test_string_cat
- PR #1944 Groupby design improvements
- PR #2017 Convert `read_orc()` into a C++ API
- PR #2011 Convert `read_parquet()` into a C++ API
- PR #1756 Add documentation "10 Minutes to cuDF and dask_cuDF"
- PR #2034 Adding support for string columns concatenation using "add" binary operator
- PR #2042 Replace old "10 Minutes" guide with new guide for docs build process
- PR #2036 Make library of common test utils to speed up tests compilation
- PR #2022 Facilitating get_dummies to be a high level api too
- PR #2050 Namespace IO readers and add back free-form `read_xxx` functions
- PR #2104 Add a functional ``sort=`` keyword argument to groupby
- PR #2108 Add `find_and_replace` for StringColumn for replacing single values
- PR #1803 cuDF/CuPy interoperability documentation

## Bug Fixes

- PR #1465 Fix for test_orc.py and test_sparse_df.py test failures
- PR #1583 Fix underlying issue in `as_index()` that was causing `Series.quantile()` to fail
- PR #1680 Add errors= keyword to drop() to fix cudf-dask bug
- PR #1651 Fix `query` function on empty dataframe
- PR #1616 Fix CategoricalColumn to access categories by index instead of iteration
- PR #1660 Fix bug in `loc` when indexing with a column name (a string)
- PR #1683 ORC reader: fix timestamp conversion to UTC
- PR #1613 Improve CategoricalColumn.fillna(-1) performance
- PR #1642 Fix failure of CSV_TEST gdf_csv_test.SkiprowsNrows on multiuser systems
- PR #1709 Fix handling of `datetime64[ms]` in `dataframe.select_dtypes`
- PR #1704 CSV Reader: Add support for the plus sign in number fields
- PR #1687 CSV reader: return an empty dataframe for zero size input
- PR #1757 Concatenating columns with null columns
- PR #1755 Add col_level keyword argument to melt
- PR #1758 Fix df.set_index() when setting index from an empty column
- PR #1749 ORC reader: fix long strings of NULL values resulting in incorrect data
- PR #1742 Parquet Reader: Fix index column name to match PANDAS compat
- PR #1782 Update libcudf doc version
- PR #1783 Update conda dependencies
- PR #1786 Maintain the original series name in series.unique output
- PR #1760 CSV Reader: fix segfault when dtype list only includes columns from usecols list
- PR #1831 build.sh: Assuming python is in PATH instead of using PYTHON env var
- PR #1839 Raise an error instead of segfaulting when transposing a DataFrame with StringColumns
- PR #1840 Retain index correctly during merge left_on right_on
- PR #1825 cuDF: Multiaggregation Groupby Failures
- PR #1789 CSV Reader: Fix missing support for specifying `int8` and `int16` dtypes
- PR #1857 Cython Bindings: Handle `bool` columns while calling `column_view_from_NDArrays`
- PR #1849 Allow DataFrame support methods to pass arguments to the methods
- PR #1847 Fixed #1375 by moving the nvstring check into the wrapper function
- PR #1864 Fixing cudf reduction for POWER platform
- PR #1869 Parquet reader: fix Dask timestamps not matching with Pandas (convert to milliseconds)
- PR #1876 add dtype=bool for `any`, `all` to treat integer column correctly
- PR #1875 CSV reader: take NaN values into account in dtype detection
- PR #1873 Add column dtype checking for the all/any methods
- PR #1902 Bug with string iteration in _apply_basic_agg
- PR #1887 Fix for initialization issue in pq_read_arg,orc_read_arg
- PR #1867 JSON reader: add support for null/empty fields, including the 'null' literal
- PR #1891 Fix bug #1750 in string column comparison
- PR #1909 Support of `to_pandas()` of boolean series with null values
- PR #1923 Use prefix removal when two aggs are called on a SeriesGroupBy
- PR #1914 Zero initialize gdf_column local variables
- PR #1959 Add support for comparing boolean Series to scalar
- PR #1966 Ignore index fix in series append
- PR #1967 Compute index __sizeof__ only once for DataFrame __sizeof__
- PR #1977 Support CUDA installation in default system directories
- PR #1982 Fixes incorrect index name after join operation
- PR #1985 Implement `GDF_PYMOD`, a special modulo that follows python's sign rules
- PR #1991 Parquet reader: fix decoding of NULLs
- PR #1990 Fixes a rendering bug in the `apply_grouped` documentation
- PR #1978 Fix for values being filled in an empty dataframe
- PR #2001 Correctly create MultiColumn from Pandas MultiColumn
- PR #2006 Handle empty dataframe groupby construction for dask
- PR #1965 Parquet Reader: Fix duplicate index column when it's already in `use_cols`
- PR #2033 Add pip to conda environment files to fix warning
- PR #2028 CSV Reader: Fix reading of uncompressed files without a recognized file extension
- PR #2073 Fix an issue when gathering columns with NVCategory and nulls
- PR #2053 cudf::apply_boolean_mask return empty column for empty boolean mask
- PR #2066 exclude `IteratorTest.mean_var_output` test from debug build
- PR #2069 Fix JNI code to use read_csv and read_parquet APIs
- PR #2071 Fix bug with unfound transitive dependencies for GTests in Ubuntu 18.04
- PR #2089 Configure Sphinx to render params correctly
- PR #2091 Fix another bug with unfound transitive dependencies for `cudftestutils` in Ubuntu 18.04
- PR #2115 Just apply `--disable-new-dtags` instead of trying to define all the transitive dependencies
- PR #2106 Fix errors in JitCache tests caused by sharing of device memory between processes
- PR #2120 Fix errors in JitCache tests caused by running multiple threads on the same data
- PR #2102 Fix memory leak in groupby
- PR #2113 fixed typo in to_csv code example


# cudf 0.7.2 (16 May 2019)

## New Features

- PR #1735 Added overload for atomicAdd on int64. Streamlined implementation of custom atomic overloads.
- PR #1741 Add MultiIndex concatenation

## Bug Fixes

- PR #1718 Fix issue with SeriesGroupBy MultiIndex in dask-cudf
- PR #1734 Python: fix performance regression for groupby count() aggregations
- PR #1768 Cython: fix handling read only schema buffers in gpuarrow reader


# cudf 0.7.1 (11 May 2019)

## New Features

- PR #1702 Lazy load MultiIndex to return groupby performance to near optimal.

## Bug Fixes

- PR #1708 Fix handling of `datetime64[ms]` in `dataframe.select_dtypes`


# cuDF 0.7.0 (10 May 2019)

## New Features

- PR #982 Implement gdf_group_by_without_aggregations and gdf_unique_indices functions
- PR #1142 Add `GDF_BOOL` column type
- PR #1194 Implement overloads for CUDA atomic operations
- PR #1292 Implemented Bitwise binary ops AND, OR, XOR (&, |, ^)
- PR #1235 Add GPU-accelerated Parquet Reader
- PR #1335 Added local_dict arg in `DataFrame.query()`.
- PR #1282 Add Series and DataFrame.describe()
- PR #1356 Rolling windows
- PR #1381 Add DataFrame._get_numeric_data
- PR #1388 Add CODEOWNERS file to auto-request reviews based on where changes are made
- PR #1396 Add DataFrame.drop method
- PR #1413 Add DataFrame.melt method
- PR #1412 Add DataFrame.pop()
- PR #1419 Initial CSV writer function
- PR #1441 Add Series level cumulative ops (cumsum, cummin, cummax, cumprod)
- PR #1420 Add script to build and test on a local gpuCI image
- PR #1440 Add DatetimeColumn.min(), DatetimeColumn.max()
- PR #1455 Add Series.Shift via Numba kernel
- PR #1441 Add Series level cumulative ops (cumsum, cummin, cummax, cumprod)
- PR #1461 Add Python coverage test to gpu build
- PR #1445 Parquet Reader: Add selective reading of rows and row group
- PR #1532 Parquet Reader: Add support for INT96 timestamps
- PR #1516 Add Series and DataFrame.ndim
- PR #1556 Add libcudf C++ transition guide
- PR #1466 Add GPU-accelerated ORC Reader
- PR #1565 Add build script for nightly doc builds
- PR #1508 Add Series isna, isnull, and notna
- PR #1456 Add Series.diff() via Numba kernel
- PR #1588 Add Index `astype` typecasting
- PR #1301 MultiIndex support
- PR #1599 Level keyword supported in groupby
- PR #929 Add support operations to dataframe
- PR #1609 Groupby accept list of Series
- PR #1658 Support `group_keys=True` keyword in groupby method

## Improvements

- PR #1531 Refactor closures as private functions in gpuarrow
- PR #1404 Parquet reader page data decoding speedup
- PR #1076 Use `type_dispatcher` in join, quantiles, filter, segmented sort, radix sort and hash_groupby
- PR #1202 Simplify README.md
- PR #1149 CSV Reader: Change convertStrToValue() functions to `__device__` only
- PR #1238 Improve performance of the CUDA trie used in the CSV reader
- PR #1245 Use file cache for JIT kernels
- PR #1278 Update CONTRIBUTING for new conda environment yml naming conventions
- PR #1163 Refactored UnaryOps. Reduced API to two functions: `gdf_unary_math` and `gdf_cast`. Added `abs`, `-`, and `~` ops. Changed bindings to Cython
- PR #1284 Update docs version
- PR #1287 add exclude argument to cudf.select_dtype function
- PR #1286 Refactor some of the CSV Reader kernels into generic utility functions
- PR #1291 fillna in `Series.to_gpu_array()` and `Series.to_array()` can accept the scalar too now.
- PR #1005 generic `reduction` and `scan` support
- PR #1349 Replace modernGPU sort join with thrust.
- PR #1363 Add a dataframe.mean(...) that raises NotImplementedError to satisfy `dask.dataframe.utils.is_dataframe_like`
- PR #1319 CSV Reader: Use column wrapper for gdf_column output alloc/dealloc
- PR #1376 Change series quantile default to linear
- PR #1399 Replace CFFI bindings for NVTX functions with Cython bindings
- PR #1389 Refactored `set_null_count()`
- PR #1386 Added macros `GDF_TRY()`, `CUDF_TRY()` and `ASSERT_CUDF_SUCCEEDED()`
- PR #1435 Rework CMake and conda recipes to depend on installed libraries
- PR #1391 Tidy up bit-resolution-operation and bitmask class code
- PR #1439 Add cmake variable to enable compiling CUDA code with -lineinfo
- PR #1462 Add ability to read parquet files from arrow::io::RandomAccessFile
- PR #1453 Convert CSV Reader CFFI to Cython
- PR #1479 Convert Parquet Reader CFFI to Cython
- PR #1397 Add a utility function for producing an overflow-safe kernel launch grid configuration
- PR #1382 Add GPU parsing of nested brackets to cuIO parsing utilities
- PR #1481 Add cudf::table constructor to allocate a set of `gdf_column`s
- PR #1484 Convert GroupBy CFFI to Cython
- PR #1463 Allow and default melt keyword argument var_name to be None
- PR #1486 Parquet Reader: Use device_buffer rather than device_ptr
- PR #1525 Add cudatoolkit conda dependency
- PR #1520 Renamed `src/dataframe` to `src/table` and moved `table.hpp`. Made `types.hpp` to be type declarations only.
- PR #1492 Convert transpose CFFI to Cython
- PR #1495 Convert binary and unary ops CFFI to Cython
- PR #1503 Convert sorting and hashing ops CFFI to Cython
- PR #1522 Use latest release version in update-version CI script
- PR #1533 Remove stale join CFFI, fix memory leaks in join Cython
- PR #1521 Added `row_bitmask` to compute bitmask for rows of a table. Merged `valids_ops.cu` and `bitmask_ops.cu`
- PR #1553 Overload `hash_row` to avoid using intial hash values. Updated `gdf_hash` to select between overloads
- PR #1585 Updated `cudf::table` to maintain own copy of wrapped `gdf_column*`s
- PR #1559 Add `except +` to all Cython function definitions to catch C++ exceptions properly
- PR #1617 `has_nulls` and `column_dtypes` for `cudf::table`
- PR #1590 Remove CFFI from the build / install process entirely
- PR #1536 Convert gpuarrow CFFI to Cython
- PR #1655 Add `Column._pointer` as a way to access underlying `gdf_column*` of a `Column`
- PR #1655 Update readme conda install instructions for cudf version 0.6 and 0.7


## Bug Fixes

- PR #1233 Fix dtypes issue while adding the column to `str` dataframe.
- PR #1254 CSV Reader: fix data type detection for floating-point numbers in scientific notation
- PR #1289 Fix looping over each value instead of each category in concatenation
- PR #1293 Fix Inaccurate error message in join.pyx
- PR #1308 Add atomicCAS overload for `int8_t`, `int16_t`
- PR #1317 Fix catch polymorphic exception by reference in ipc.cu
- PR #1325 Fix dtype of null bitmasks to int8
- PR #1326 Update build documentation to use -DCMAKE_CXX11_ABI=ON
- PR #1334 Add "na_position" argument to CategoricalColumn sort_by_values
- PR #1321 Fix out of bounds warning when checking Bzip2 header
- PR #1359 Add atomicAnd/Or/Xor for integers
- PR #1354 Fix `fillna()` behaviour when replacing values with different dtypes
- PR #1347 Fixed core dump issue while passing dict_dtypes without column names in `cudf.read_csv()`
- PR #1379 Fixed build failure caused due to error: 'col_dtype' may be used uninitialized
- PR #1392 Update cudf Dockerfile and package_versions.sh
- PR #1385 Added INT8 type to `_schema_to_dtype` for use in GpuArrowReader
- PR #1393 Fixed a bug in `gdf_count_nonzero_mask()` for the case of 0 bits to count
- PR #1395 Update CONTRIBUTING to use the environment variable CUDF_HOME
- PR #1416 Fix bug at gdf_quantile_exact and gdf_quantile_appox
- PR #1421 Fix remove creation of series multiple times during `add_column()`
- PR #1405 CSV Reader: Fix memory leaks on read_csv() failure
- PR #1328 Fix CategoricalColumn to_arrow() null mask
- PR #1433 Fix NVStrings/categories includes
- PR #1432 Update NVStrings to 0.7.* to coincide with 0.7 development
- PR #1483 Modify CSV reader to avoid cropping blank quoted characters in non-string fields
- PR #1446 Merge 1275 hotfix from master into branch-0.7
- PR #1447 Fix legacy groupby apply docstring
- PR #1451 Fix hash join estimated result size is not correct
- PR #1454 Fix local build script improperly change directory permissions
- PR #1490 Require Dask 1.1.0+ for `is_dataframe_like` test or skip otherwise.
- PR #1491 Use more specific directories & groups in CODEOWNERS
- PR #1497 Fix Thrust issue on CentOS caused by missing default constructor of host_vector elements
- PR #1498 Add missing include guard to device_atomics.cuh and separated DEVICE_ATOMICS_TEST
- PR #1506 Fix csv-write call to updated NVStrings method
- PR #1510 Added nvstrings `fillna()` function
- PR #1507 Parquet Reader: Default string data to GDF_STRING
- PR #1535 Fix doc issue to ensure correct labelling of cudf.series
- PR #1537 Fix `undefined reference` link error in HashPartitionTest
- PR #1548 Fix ci/local/build.sh README from using an incorrect image example
- PR #1551 CSV Reader: Fix integer column name indexing
- PR #1586 Fix broken `scalar_wrapper::operator==`
- PR #1591 ORC/Parquet Reader: Fix missing import for FileNotFoundError exception
- PR #1573 Parquet Reader: Fix crash due to clash with ORC reader datasource
- PR #1607 Revert change of `column.to_dense_buffer` always return by copy for performance concerns
- PR #1618 ORC reader: fix assert & data output when nrows/skiprows isn't aligned to stripe boundaries
- PR #1631 Fix failure of TYPES_TEST on some gcc-7 based systems.
- PR #1641 CSV Reader: Fix skip_blank_lines behavior with Windows line terminators (\r\n)
- PR #1648 ORC reader: fix non-deterministic output when skiprows is non-zero
- PR #1676 Fix groupby `as_index` behaviour with `MultiIndex`
- PR #1659 Fix bug caused by empty groupbys and multiindex slicing throwing exceptions
- PR #1656 Correct Groupby failure in dask when un-aggregable columns are left in dataframe.
- PR #1689 Fix groupby performance regression
- PR #1694 Add Cython as a runtime dependency since it's required in `setup.py`


# cuDF 0.6.1 (25 Mar 2019)

## Bug Fixes

- PR #1275 Fix CentOS exception in DataFrame.hash_partition from using value "returned" by a void function


# cuDF 0.6.0 (22 Mar 2019)

## New Features

- PR #760 Raise `FileNotFoundError` instead of `GDF_FILE_ERROR` in `read_csv` if the file does not exist
- PR #539 Add Python bindings for replace function
- PR #823 Add Doxygen configuration to enable building HTML documentation for libcudf C/C++ API
- PR #807 CSV Reader: Add byte_range parameter to specify the range in the input file to be read
- PR #857 Add Tail method for Series/DataFrame and update Head method to use iloc
- PR #858 Add series feature hashing support
- PR #871 CSV Reader: Add support for NA values, including user specified strings
- PR #893 Adds PyArrow based parquet readers / writers to Python, fix category dtype handling, fix arrow ingest buffer size issues
- PR #867 CSV Reader: Add support for ignoring blank lines and comment lines
- PR #887 Add Series digitize method
- PR #895 Add Series groupby
- PR #898 Add DataFrame.groupby(level=0) support
- PR #920 Add feather, JSON, HDF5 readers / writers from PyArrow / Pandas
- PR #888 CSV Reader: Add prefix parameter for column names, used when parsing without a header
- PR #913 Add DLPack support: convert between cuDF DataFrame and DLTensor
- PR #939 Add ORC reader from PyArrow
- PR #918 Add Series.groupby(level=0) support
- PR #906 Add binary and comparison ops to DataFrame
- PR #958 Support unary and binary ops on indexes
- PR #964 Add `rename` method to `DataFrame`, `Series`, and `Index`
- PR #985 Add `Series.to_frame` method
- PR #985 Add `drop=` keyword to reset_index method
- PR #994 Remove references to pygdf
- PR #990 Add external series groupby support
- PR #988 Add top-level merge function to cuDF
- PR #992 Add comparison binaryops to DateTime columns
- PR #996 Replace relative path imports with absolute paths in tests
- PR #995 CSV Reader: Add index_col parameter to specify the column name or index to be used as row labels
- PR #1004 Add `from_gpu_matrix` method to DataFrame
- PR #997 Add property index setter
- PR #1007 Replace relative path imports with absolute paths in cudf
- PR #1013 select columns with df.columns
- PR #1016 Rename Series.unique_count() to nunique() to match pandas API
- PR #947 Prefixsum to handle nulls and float types
- PR #1029 Remove rest of relative path imports
- PR #1021 Add filtered selection with assignment for Dataframes
- PR #872 Adding NVCategory support to cudf apis
- PR #1052 Add left/right_index and left/right_on keywords to merge
- PR #1091 Add `indicator=` and `suffixes=` keywords to merge
- PR #1107 Add unsupported keywords to Series.fillna
- PR #1032 Add string support to cuDF python
- PR #1136 Removed `gdf_concat`
- PR #1153 Added function for getting the padded allocation size for valid bitmask
- PR #1148 Add cudf.sqrt for dataframes and Series
- PR #1159 Add Python bindings for libcudf dlpack functions
- PR #1155 Add __array_ufunc__ for DataFrame and Series for sqrt
- PR #1168 to_frame for series accepts a name argument


## Improvements

- PR #1218 Add dask-cudf page to API docs
- PR #892 Add support for heterogeneous types in binary ops with JIT
- PR #730 Improve performance of `gdf_table` constructor
- PR #561 Add Doxygen style comments to Join CUDA functions
- PR #813 unified libcudf API functions by replacing gpu_ with gdf_
- PR #822 Add support for `__cuda_array_interface__` for ingest
- PR #756 Consolidate common helper functions from unordered map and multimap
- PR #753 Improve performance of groupby sum and average, especially for cases with few groups.
- PR #836 Add ingest support for arrow chunked arrays in Column, Series, DataFrame creation
- PR #763 Format doxygen comments for csv_read_arg struct
- PR #532 CSV Reader: Use type dispatcher instead of switch block
- PR #694 Unit test utilities improvements
- PR #878 Add better indexing to Groupby
- PR #554 Add `empty` method and `is_monotonic` attribute to `Index`
- PR #1040 Fixed up Doxygen comment tags
- PR #909 CSV Reader: Avoid host->device->host copy for header row data
- PR #916 Improved unit testing and error checking for `gdf_column_concat`
- PR #941 Replace `numpy` call in `Series.hash_encode` with `numba`
- PR #942 Added increment/decrement operators for wrapper types
- PR #943 Updated `count_nonzero_mask` to return `num_rows` when the mask is null
- PR #952 Added trait to map C++ type to `gdf_dtype`
- PR #966 Updated RMM submodule.
- PR #998 Add IO reader/writer modules to API docs, fix for missing cudf.Series docs
- PR #1017 concatenate along columns for Series and DataFrames
- PR #1002 Support indexing a dataframe with another boolean dataframe
- PR #1018 Better concatenation for Series and Dataframes
- PR #1036 Use Numpydoc style docstrings
- PR #1047 Adding gdf_dtype_extra_info to gdf_column_view_augmented
- PR #1054 Added default ctor to SerialTrieNode to overcome Thrust issue in CentOS7 + CUDA10
- PR #1024 CSV Reader: Add support for hexadecimal integers in integral-type columns
- PR #1033 Update `fillna()` to use libcudf function `gdf_replace_nulls`
- PR #1066 Added inplace assignment for columns and select_dtypes for dataframes
- PR #1026 CSV Reader: Change the meaning and type of the quoting parameter to match Pandas
- PR #1100 Adds `CUDF_EXPECTS` error-checking macro
- PR #1092 Fix select_dtype docstring
- PR #1111 Added cudf::table
- PR #1108 Sorting for datetime columns
- PR #1120 Return a `Series` (not a `Column`) from `Series.cat.set_categories()`
- PR #1128 CSV Reader: The last data row does not need to be line terminated
- PR #1183 Bump Arrow version to 0.12.1
- PR #1208 Default to CXX11_ABI=ON
- PR #1252 Fix NVStrings dependencies for cuda 9.2 and 10.0
- PR #2037 Optimize the existing `gather` and `scatter` routines in `libcudf`

## Bug Fixes

- PR #821 Fix flake8 issues revealed by flake8 update
- PR #808 Resolved renamed `d_columns_valids` variable name
- PR #820 CSV Reader: fix the issue where reader adds additional rows when file uses \r\n as a line terminator
- PR #780 CSV Reader: Fix scientific notation parsing and null values for empty quotes
- PR #815 CSV Reader: Fix data parsing when tabs are present in the input CSV file
- PR #850 Fix bug where left joins where the left df has 0 rows causes a crash
- PR #861 Fix memory leak by preserving the boolean mask index
- PR #875 Handle unnamed indexes in to/from arrow functions
- PR #877 Fix ingest of 1 row arrow tables in from arrow function
- PR #876 Added missing `<type_traits>` include
- PR #889 Deleted test_rmm.py which has now moved to RMM repo
- PR #866 Merge v0.5.1 numpy ABI hotfix into 0.6
- PR #917 value_counts return int type on empty columns
- PR #611 Renamed `gdf_reduce_optimal_output_size()` -> `gdf_reduction_get_intermediate_output_size()`
- PR #923 fix index for negative slicing for cudf dataframe and series
- PR #927 CSV Reader: Fix category GDF_CATEGORY hashes not being computed properly
- PR #921 CSV Reader: Fix parsing errors with delim_whitespace, quotations in the header row, unnamed columns
- PR #933 Fix handling objects of all nulls in series creation
- PR #940 CSV Reader: Fix an issue where the last data row is missing when using byte_range
- PR #945 CSV Reader: Fix incorrect datetime64 when milliseconds or space separator are used
- PR #959 Groupby: Problem with column name lookup
- PR #950 Converting dataframe/recarry with non-contiguous arrays
- PR #963 CSV Reader: Fix another issue with missing data rows when using byte_range
- PR #999 Fix 0 sized kernel launches and empty sort_index exception
- PR #993 Fix dtype in selecting 0 rows from objects
- PR #1009 Fix performance regression in `to_pandas` method on DataFrame
- PR #1008 Remove custom dask communication approach
- PR #1001 CSV Reader: Fix a memory access error when reading a large (>2GB) file with date columns
- PR #1019 Binary Ops: Fix error when one input column has null mask but other doesn't
- PR #1014 CSV Reader: Fix false positives in bool value detection
- PR #1034 CSV Reader: Fix parsing floating point precision and leading zero exponents
- PR #1044 CSV Reader: Fix a segfault when byte range aligns with a page
- PR #1058 Added support for `DataFrame.loc[scalar]`
- PR #1060 Fix column creation with all valid nan values
- PR #1073 CSV Reader: Fix an issue where a column name includes the return character
- PR #1090 Updating Doxygen Comments
- PR #1080 Fix dtypes returned from loc / iloc because of lists
- PR #1102 CSV Reader: Minor fixes and memory usage improvements
- PR #1174: Fix release script typo
- PR #1137 Add prebuild script for CI
- PR #1118 Enhanced the `DataFrame.from_records()` feature
- PR #1129 Fix join performance with index parameter from using numpy array
- PR #1145 Issue with .agg call on multi-column dataframes
- PR #908 Some testing code cleanup
- PR #1167 Fix issue with null_count not being set after inplace fillna()
- PR #1184 Fix iloc performance regression
- PR #1185 Support left_on/right_on and also on=str in merge
- PR #1200 Fix allocating bitmasks with numba instead of rmm in allocate_mask function
- PR #1213 Fix bug with csv reader requesting subset of columns using wrong datatype
- PR #1223 gpuCI: Fix label on rapidsai channel on gpu build scripts
- PR #1242 Add explicit Thrust exec policy to fix NVCATEGORY_TEST segfault on some platforms
- PR #1246 Fix categorical tests that failed due to bad implicit type conversion
- PR #1255 Fix overwriting conda package main label uploads
- PR #1259 Add dlpack includes to pip build


# cuDF 0.5.1 (05 Feb 2019)

## Bug Fixes

- PR #842 Avoid using numpy via cimport to prevent ABI issues in Cython compilation


# cuDF 0.5.0 (28 Jan 2019)

## New Features

- PR #722 Add bzip2 decompression support to `read_csv()`
- PR #693 add ZLIB-based GZIP/ZIP support to `read_csv_strings()`
- PR #411 added null support to gdf_order_by (new API) and cudf_table::sort
- PR #525 Added GitHub Issue templates for bugs, documentation, new features, and questions
- PR #501 CSV Reader: Add support for user-specified decimal point and thousands separator to read_csv_strings()
- PR #455 CSV Reader: Add support for user-specified decimal point and thousands separator to read_csv()
- PR #439 add `DataFrame.drop` method similar to pandas
- PR #356 add `DataFrame.transpose` method and `DataFrame.T` property similar to pandas
- PR #505 CSV Reader: Add support for user-specified boolean values
- PR #350 Implemented Series replace function
- PR #490 Added print_env.sh script to gather relevant environment details when reporting cuDF issues
- PR #474 add ZLIB-based GZIP/ZIP support to `read_csv()`
- PR #547 Added melt similar to `pandas.melt()`
- PR #491 Add CI test script to check for updates to CHANGELOG.md in PRs
- PR #550 Add CI test script to check for style issues in PRs
- PR #558 Add CI scripts for cpu-based conda and gpu-based test builds
- PR #524 Add Boolean Indexing
- PR #564 Update python `sort_values` method to use updated libcudf `gdf_order_by` API
- PR #509 CSV Reader: Input CSV file can now be passed in as a text or a binary buffer
- PR #607 Add `__iter__` and iteritems to DataFrame class
- PR #643 added a new api gdf_replace_nulls that allows a user to replace nulls in a column

## Improvements

- PR #426 Removed sort-based groupby and refactored existing groupby APIs. Also improves C++/CUDA compile time.
- PR #461 Add `CUDF_HOME` variable in README.md to replace relative pathing.
- PR #472 RMM: Created centralized rmm::device_vector alias and rmm::exec_policy
- PR #500 Improved the concurrent hash map class to support partitioned (multi-pass) hash table building.
- PR #454 Improve CSV reader docs and examples
- PR #465 Added templated C++ API for RMM to avoid explicit cast to `void**`
- PR #513 `.gitignore` tweaks
- PR #521 Add `assert_eq` function for testing
- PR #502 Simplify Dockerfile for local dev, eliminate old conda/pip envs
- PR #549 Adds `-rdynamic` compiler flag to nvcc for Debug builds
- PR #472 RMM: Created centralized rmm::device_vector alias and rmm::exec_policy
- PR #577 Added external C++ API for scatter/gather functions
- PR #500 Improved the concurrent hash map class to support partitioned (multi-pass) hash table building
- PR #583 Updated `gdf_size_type` to `int`
- PR #500 Improved the concurrent hash map class to support partitioned (multi-pass) hash table building
- PR #617 Added .dockerignore file. Prevents adding stale cmake cache files to the docker container
- PR #658 Reduced `JOIN_TEST` time by isolating overflow test of hash table size computation
- PR #664 Added Debuging instructions to README
- PR #651 Remove noqa marks in `__init__.py` files
- PR #671 CSV Reader: uncompressed buffer input can be parsed without explicitly specifying compression as None
- PR #684 Make RMM a submodule
- PR #718 Ensure sum, product, min, max methods pandas compatibility on empty datasets
- PR #720 Refactored Index classes to make them more Pandas-like, added CategoricalIndex
- PR #749 Improve to_arrow and from_arrow Pandas compatibility
- PR #766 Remove TravisCI references, remove unused variables from CMake, fix ARROW_VERSION in Cmake
- PR #773 Add build-args back to Dockerfile and handle dependencies based on environment yml file
- PR #781 Move thirdparty submodules to root and symlink in /cpp
- PR #843 Fix broken cudf/python API examples, add new methods to the API index

## Bug Fixes

- PR #569 CSV Reader: Fix days being off-by-one when parsing some dates
- PR #531 CSV Reader: Fix incorrect parsing of quoted numbers
- PR #465 Added templated C++ API for RMM to avoid explicit cast to `void**`
- PR #473 Added missing <random> include
- PR #478 CSV Reader: Add api support for auto column detection, header, mangle_dupe_cols, usecols
- PR #495 Updated README to correct where cffi pytest should be executed
- PR #501 Fix the intermittent segfault caused by the `thousands` and `compression` parameters in the csv reader
- PR #502 Simplify Dockerfile for local dev, eliminate old conda/pip envs
- PR #512 fix bug for `on` parameter in `DataFrame.merge` to allow for None or single column name
- PR #511 Updated python/cudf/bindings/join.pyx to fix cudf merge printing out dtypes
- PR #513 `.gitignore` tweaks
- PR #521 Add `assert_eq` function for testing
- PR #537 Fix CMAKE_CUDA_STANDARD_REQURIED typo in CMakeLists.txt
- PR #447 Fix silent failure in initializing DataFrame from generator
- PR #545 Temporarily disable csv reader thousands test to prevent segfault (test re-enabled in PR #501)
- PR #559 Fix Assertion error while using `applymap` to change the output dtype
- PR #575 Update `print_env.sh` script to better handle missing commands
- PR #612 Prevent an exception from occuring with true division on integer series.
- PR #630 Fix deprecation warning for `pd.core.common.is_categorical_dtype`
- PR #622 Fix Series.append() behaviour when appending values with different numeric dtype
- PR #603 Fix error while creating an empty column using None.
- PR #673 Fix array of strings not being caught in from_pandas
- PR #644 Fix return type and column support of dataframe.quantile()
- PR #634 Fix create `DataFrame.from_pandas()` with numeric column names
- PR #654 Add resolution check for GDF_TIMESTAMP in Join
- PR #648 Enforce one-to-one copy required when using `numba>=0.42.0`
- PR #645 Fix cmake build type handling not setting debug options when CMAKE_BUILD_TYPE=="Debug"
- PR #669 Fix GIL deadlock when launching multiple python threads that make Cython calls
- PR #665 Reworked the hash map to add a way to report the destination partition for a key
- PR #670 CMAKE: Fix env include path taking precedence over libcudf source headers
- PR #674 Check for gdf supported column types
- PR #677 Fix 'gdf_csv_test_Dates' gtest failure due to missing nrows parameter
- PR #604 Fix the parsing errors while reading a csv file using `sep` instead of `delimiter`.
- PR #686 Fix converting nulls to NaT values when converting Series to Pandas/Numpy
- PR #689 CSV Reader: Fix behavior with skiprows+header to match pandas implementation
- PR #691 Fixes Join on empty input DFs
- PR #706 CSV Reader: Fix broken dtype inference when whitespace is in data
- PR #717 CSV reader: fix behavior when parsing a csv file with no data rows
- PR #724 CSV Reader: fix build issue due to parameter type mismatch in a std::max call
- PR #734 Prevents reading undefined memory in gpu_expand_mask_bits numba kernel
- PR #747 CSV Reader: fix an issue where CUDA allocations fail with some large input files
- PR #750 Fix race condition for handling NVStrings in CMake
- PR #719 Fix merge column ordering
- PR #770 Fix issue where RMM submodule pointed to wrong branch and pin other to correct branches
- PR #778 Fix hard coded ABI off setting
- PR #784 Update RMM submodule commit-ish and pip paths
- PR #794 Update `rmm::exec_policy` usage to fix segmentation faults when used as temprory allocator.
- PR #800 Point git submodules to branches of forks instead of exact commits


# cuDF 0.4.0 (05 Dec 2018)

## New Features

- PR #398 add pandas-compatible `DataFrame.shape()` and `Series.shape()`
- PR #394 New documentation feature "10 Minutes to cuDF"
- PR #361 CSV Reader: Add support for strings with delimiters

## Improvements

 - PR #436 Improvements for type_dispatcher and wrapper structs
 - PR #429 Add CHANGELOG.md (this file)
 - PR #266 use faster CUDA-accelerated DataFrame column/Series concatenation.
 - PR #379 new C++ `type_dispatcher` reduces code complexity in supporting many data types.
 - PR #349 Improve performance for creating columns from memoryview objects
 - PR #445 Update reductions to use type_dispatcher. Adds integer types support to sum_of_squares.
 - PR #448 Improve installation instructions in README.md
 - PR #456 Change default CMake build to Release, and added option for disabling compilation of tests

## Bug Fixes

 - PR #444 Fix csv_test CUDA too many resources requested fail.
 - PR #396 added missing output buffer in validity tests for groupbys.
 - PR #408 Dockerfile updates for source reorganization
 - PR #437 Add cffi to Dockerfile conda env, fixes "cannot import name 'librmm'"
 - PR #417 Fix `map_test` failure with CUDA 10
 - PR #414 Fix CMake installation include file paths
 - PR #418 Properly cast string dtypes to programmatic dtypes when instantiating columns
 - PR #427 Fix and tests for Concatenation illegal memory access with nulls


# cuDF 0.3.0 (23 Nov 2018)

## New Features

 - PR #336 CSV Reader string support

## Improvements

 - PR #354 source code refactored for better organization. CMake build system overhaul. Beginning of transition to Cython bindings.
 - PR #290 Add support for typecasting to/from datetime dtype
 - PR #323 Add handling pyarrow boolean arrays in input/out, add tests
 - PR #325 GDF_VALIDITY_UNSUPPORTED now returned for algorithms that don't support non-empty valid bitmasks
 - PR #381 Faster InputTooLarge Join test completes in ms rather than minutes.
 - PR #373 .gitignore improvements
 - PR #367 Doc cleanup & examples for DataFrame methods
 - PR #333 Add Rapids Memory Manager documentation
 - PR #321 Rapids Memory Manager adds file/line location logging and convenience macros
 - PR #334 Implement DataFrame `__copy__` and `__deepcopy__`
 - PR #271 Add NVTX ranges to pygdf
 - PR #311 Document system requirements for conda install

## Bug Fixes

 - PR #337 Retain index on `scale()` function
 - PR #344 Fix test failure due to PyArrow 0.11 Boolean handling
 - PR #364 Remove noexcept from managed_allocator;  CMakeLists fix for NVstrings
 - PR #357 Fix bug that made all series be considered booleans for indexing
 - PR #351 replace conda env configuration for developers
 - PRs #346 #360 Fix CSV reading of negative numbers
 - PR #342 Fix CMake to use conda-installed nvstrings
 - PR #341 Preserve categorical dtype after groupby aggregations
 - PR #315 ReadTheDocs build update to fix missing libcuda.so
 - PR #320 FIX out-of-bounds access error in reductions.cu
 - PR #319 Fix out-of-bounds memory access in libcudf count_valid_bits
 - PR #303 Fix printing empty dataframe


# cuDF 0.2.0 and cuDF 0.1.0

These were initial releases of cuDF based on previously separate pyGDF and libGDF libraries.<|MERGE_RESOLUTION|>--- conflicted
+++ resolved
@@ -60,11 +60,9 @@
 - PR #4049 Fix `cudf::split` issue returning one less than expected column vectors
 - PR #4065 Parquet writer: fix for out-of-range dictionary indices
 - PR #4066 Fixed mismatch with dtype enums
-<<<<<<< HEAD
 - PR #4078 Fix joins for when column_in_common input parameter is empty
-=======
 - PR #4080 Fix multi-index dask test with sort issue
->>>>>>> b451ce60
+
 
 # cuDF 0.12.0 (Date TBD)
 
