--- conflicted
+++ resolved
@@ -233,12 +233,7 @@
 column::column(column_view view, cudaStream_t stream, rmm::mr::device_memory_resource *mr)
   :  // Move is needed here because the dereference operator of unique_ptr returns
      // an lvalue reference, which would otherwise dispatch to the copy constructor
-<<<<<<< HEAD
-    column{std::move(
-      *type_dispatcher(view.type(), create_column_from_view{view, stream, mr}))}
-=======
     column{std::move(*type_dispatcher(view.type(), create_column_from_view{view, stream, mr}))}
->>>>>>> 62dbd028
 {
 }
 
