--- conflicted
+++ resolved
@@ -8,6 +8,8 @@
 
 - PR #1947 Cleanup serialization code
 - PR #2125 More aggregate in java API
+- PR #1993 Add iterator driven reduction for mean, var, std 
+
 
 ## Bug Fixes
 
@@ -102,10 +104,6 @@
 - PR #2005 Use HTML5 details tag in bug report issue template
 - PR #2003 Removed few redundant unit-tests from test_string.py::test_string_cat 
 - PR #1944 Groupby design improvements
-<<<<<<< HEAD
-- PR #1993 Add iterator driven reduction for mean, var, std 
-
-=======
 - PR #2017 Convert `read_orc()` into a C++ API
 - PR #2011 Convert `read_parquet()` into a C++ API
 - PR #1756 Add documentation "10 Minutes to cuDF and dask_cuDF"
@@ -116,7 +114,7 @@
 - PR #2050 Namespace IO readers and add back free-form `read_xxx` functions
 - PR #2104 Add a functional ``sort=`` keyword argument to groupby
 - PR #2108 Add `find_and_replace` for StringColumn for replacing single values
->>>>>>> d4b42440
+
 
 ## Bug Fixes
 
