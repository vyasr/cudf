--- conflicted
+++ resolved
@@ -3717,93 +3717,6 @@
     "data",
     [
         [],
-<<<<<<< HEAD
-        pd.Series(pd.date_range("2010-01-01", "2010-02-01")),
-        pd.Series([None, None], dtype="datetime64[ns]"),
-    ],
-)
-@pytest.mark.parametrize("nulls", ["none", "some"])
-def test_datetime_value_counts(data, nulls):
-    psr = pd.Series(data)
-
-    if len(data) > 0:
-        if nulls == "one":
-            p = np.random.randint(0, len(data))
-            psr[p] = None
-        elif nulls == "some":
-            p = np.random.randint(0, len(data), 2)
-            psr[p] = None
-
-    gsr = gd.Series.from_pandas(psr)
-    expected = psr.value_counts()
-    got = gsr.value_counts()
-
-    pandas_dict = expected.to_dict()
-    gdf_dict = got.to_pandas().to_dict()
-
-    assert pandas_dict == gdf_dict
-
-
-@pytest.mark.parametrize("num_elements", [10, 100, 1000])
-def test_categorical_value_counts(num_elements):
-    from string import ascii_letters, digits
-
-    # create categorical series
-    np.random.seed(12)
-    pd_cat = pd.Categorical(
-        pd.Series(
-            np.random.choice(list(ascii_letters + digits), num_elements),
-            dtype="category",
-        )
-    )
-
-    # gdf
-    gdf = gd.DataFrame()
-    gdf["a"] = gd.Series.from_categorical(pd_cat)
-    gdf_value_counts = gdf["a"].value_counts()
-
-    # pandas
-    pdf = pd.DataFrame()
-    pdf["a"] = pd_cat
-    pdf_value_counts = pdf["a"].value_counts()
-
-    # verify
-    pandas_dict = pdf_value_counts.to_dict()
-    gdf_dict = gdf_value_counts.to_pandas().to_dict()
-
-    assert pandas_dict == gdf_dict
-
-
-def test_series_value_counts():
-    for size in [10 ** x for x in range(5)]:
-        arr = np.random.randint(low=-1, high=10, size=size)
-        mask = arr != -1
-        sr = gd.Series.from_masked_array(arr, gd.Series(mask).as_mask())
-        sr.name = "col"
-        df = pd.DataFrame(data=arr[mask], columns=["col"])
-        expect = df.col.value_counts().sort_index()
-        got = sr.value_counts().sort_index()
-
-        assert_eq(expect, got, check_dtype=False)
-
-
-@pytest.mark.parametrize("ascending", [True, False])
-def test_series_value_counts_optional_arguments(ascending):
-    psr = pd.Series([1.0, 2.0, 2.0, 3.0, 3.0, 3.0, None])
-    gsr = gd.Series.from_pandas(psr)
-
-    expect = psr.value_counts(ascending=ascending)
-    got = gsr.value_counts(ascending=ascending)
-
-    assert_eq(expect, got, check_dtype=False)
-
-
-@pytest.mark.parametrize(
-    "data",
-    [
-        [],
-=======
->>>>>>> 8cca4f1c
         [0, 12, 14],
         [0, 14, 12, 12, 3, 10, 12, 14],
         np.random.randint(-100, 100, 200),
@@ -6598,14 +6511,9 @@
 
 
 @pytest.mark.parametrize("replace", [True, False])
-<<<<<<< HEAD
-def test_dataframe_reproducibility(replace):
-    df = gd.DataFrame({"a": cupy.arange(0, 1024)})
-=======
 @pytest.mark.parametrize("random_state", [1, np.random.mtrand.RandomState(10)])
 def test_dataframe_reproducibility(replace, random_state):
-    df = DataFrame({"a": cupy.arange(0, 1024)})
->>>>>>> 8cca4f1c
+    df = gd.DataFrame({"a": cupy.arange(0, 1024)})
 
     expected = df.sample(1024, replace=replace, random_state=random_state)
     out = df.sample(1024, replace=replace, random_state=random_state)
@@ -6962,87 +6870,6 @@
 @pytest.mark.parametrize(
     "df",
     [
-<<<<<<< HEAD
-        gd.DataFrame(
-            {
-                "a": [1, 2, 3],
-                "b": [10, 22, 33],
-                "c": [0.3234, 0.23432, 0.0],
-                "d": ["hello", "world", "hello"],
-            }
-        ),
-        gd.DataFrame(
-            {
-                "a": [1, 2, 3],
-                "b": ["hello", "world", "hello"],
-                "c": [0.3234, 0.23432, 0.0],
-            }
-        ),
-        gd.DataFrame(
-            {
-                "int_data": [1, 2, 3],
-                "str_data": ["hello", "world", "hello"],
-                "float_data": [0.3234, 0.23432, 0.0],
-                "timedelta_data": gd.Series(
-                    [1, 2, 1], dtype="timedelta64[ns]"
-                ),
-                "datetime_data": gd.Series([1, 2, 1], dtype="datetime64[ns]"),
-=======
-        gd.DataFrame({"a": [1, 2, 3]}),
-        gd.DataFrame(
-            {"a": [1, 2, 3], "b": ["a", "z", "c"]}, index=["a", "z", "x"]
-        ),
-        gd.DataFrame(
-            {
-                "a": [1, 2, 3, None, 2, 1, None],
-                "b": ["a", "z", "c", "a", "v", "z", "z"],
-            }
-        ),
-        gd.DataFrame({"a": [], "b": []}),
-        gd.DataFrame({"a": [None, None], "b": [None, None]}),
-        gd.DataFrame(
-            {
-                "a": ["hello", "world", "rapids", "ai", "nvidia"],
-                "b": gd.Series([1, 21, 21, 11, 11], dtype="timedelta64[s]"),
->>>>>>> 8cca4f1c
-            }
-        ),
-        gd.DataFrame(
-            {
-<<<<<<< HEAD
-                "int_data": [1, 2, 3],
-                "str_data": ["hello", "world", "hello"],
-                "float_data": [0.3234, 0.23432, 0.0],
-                "timedelta_data": gd.Series(
-                    [1, 2, 1], dtype="timedelta64[ns]"
-                ),
-                "datetime_data": gd.Series([1, 2, 1], dtype="datetime64[ns]"),
-                "category_data": gd.Series(["a", "a", "b"], dtype="category"),
-            }
-        ),
-    ],
-)
-@pytest.mark.parametrize(
-    "include",
-    [None, "all", ["object"], ["int"], ["object", "int", "category"]],
-)
-def test_describe_misc_include(df, include):
-    pdf = df.to_pandas()
-
-    expected = pdf.describe(include=include, datetime_is_numeric=True)
-    actual = df.describe(include=include, datetime_is_numeric=True)
-
-    for col in expected.columns:
-        if expected[col].dtype == np.dtype("object"):
-            expected[col] = expected[col].fillna(-1).astype("str")
-            actual[col] = actual[col].fillna(-1).astype("str")
-
-    assert_eq(expected, actual)
-
-
-@pytest.mark.parametrize(
-    "df",
-    [
         gd.DataFrame(
             {
                 "a": [1, 2, 3],
@@ -7084,13 +6911,14 @@
     ],
 )
 @pytest.mark.parametrize(
-    "exclude", [None, ["object"], ["int"], ["object", "int", "category"]]
-)
-def test_describe_misc_exclude(df, exclude):
+    "include",
+    [None, "all", ["object"], ["int"], ["object", "int", "category"]],
+)
+def test_describe_misc_include(df, include):
     pdf = df.to_pandas()
 
-    expected = pdf.describe(exclude=exclude, datetime_is_numeric=True)
-    actual = df.describe(exclude=exclude, datetime_is_numeric=True)
+    expected = pdf.describe(include=include, datetime_is_numeric=True)
+    actual = df.describe(include=include, datetime_is_numeric=True)
 
     for col in expected.columns:
         if expected[col].dtype == np.dtype("object"):
@@ -7098,7 +6926,91 @@
             actual[col] = actual[col].fillna(-1).astype("str")
 
     assert_eq(expected, actual)
-=======
+
+
+@pytest.mark.parametrize(
+    "df",
+    [
+        gd.DataFrame(
+            {
+                "a": [1, 2, 3],
+                "b": [10, 22, 33],
+                "c": [0.3234, 0.23432, 0.0],
+                "d": ["hello", "world", "hello"],
+            }
+        ),
+        gd.DataFrame(
+            {
+                "a": [1, 2, 3],
+                "b": ["hello", "world", "hello"],
+                "c": [0.3234, 0.23432, 0.0],
+            }
+        ),
+        gd.DataFrame(
+            {
+                "int_data": [1, 2, 3],
+                "str_data": ["hello", "world", "hello"],
+                "float_data": [0.3234, 0.23432, 0.0],
+                "timedelta_data": gd.Series(
+                    [1, 2, 1], dtype="timedelta64[ns]"
+                ),
+                "datetime_data": gd.Series([1, 2, 1], dtype="datetime64[ns]"),
+            }
+        ),
+        gd.DataFrame(
+            {
+                "int_data": [1, 2, 3],
+                "str_data": ["hello", "world", "hello"],
+                "float_data": [0.3234, 0.23432, 0.0],
+                "timedelta_data": gd.Series(
+                    [1, 2, 1], dtype="timedelta64[ns]"
+                ),
+                "datetime_data": gd.Series([1, 2, 1], dtype="datetime64[ns]"),
+                "category_data": gd.Series(["a", "a", "b"], dtype="category"),
+            }
+        ),
+    ],
+)
+@pytest.mark.parametrize(
+    "exclude", [None, ["object"], ["int"], ["object", "int", "category"]]
+)
+def test_describe_misc_exclude(df, exclude):
+    pdf = df.to_pandas()
+
+    expected = pdf.describe(exclude=exclude, datetime_is_numeric=True)
+    actual = df.describe(exclude=exclude, datetime_is_numeric=True)
+
+    for col in expected.columns:
+        if expected[col].dtype == np.dtype("object"):
+            expected[col] = expected[col].fillna(-1).astype("str")
+            actual[col] = actual[col].fillna(-1).astype("str")
+
+    assert_eq(expected, actual)
+
+
+@pytest.mark.parametrize(
+    "df",
+    [
+        gd.DataFrame({"a": [1, 2, 3]}),
+        gd.DataFrame(
+            {"a": [1, 2, 3], "b": ["a", "z", "c"]}, index=["a", "z", "x"]
+        ),
+        gd.DataFrame(
+            {
+                "a": [1, 2, 3, None, 2, 1, None],
+                "b": ["a", "z", "c", "a", "v", "z", "z"],
+            }
+        ),
+        gd.DataFrame({"a": [], "b": []}),
+        gd.DataFrame({"a": [None, None], "b": [None, None]}),
+        gd.DataFrame(
+            {
+                "a": ["hello", "world", "rapids", "ai", "nvidia"],
+                "b": gd.Series([1, 21, 21, 11, 11], dtype="timedelta64[s]"),
+            }
+        ),
+        gd.DataFrame(
+            {
                 "a": ["hello", None, "world", "rapids", None, "ai", "nvidia"],
                 "b": gd.Series(
                     [1, 21, None, 11, None, 11, None], dtype="datetime64[s]"
@@ -7115,5 +7027,4 @@
     expected = pdf.mode(numeric_only=numeric_only, dropna=dropna)
     actual = df.mode(numeric_only=numeric_only, dropna=dropna)
 
-    assert_eq(expected, actual, check_dtype=False)
->>>>>>> 8cca4f1c
+    assert_eq(expected, actual, check_dtype=False)