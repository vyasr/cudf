--- conflicted
+++ resolved
@@ -5,13 +5,10 @@
 - PR #760 Raise `FileNotFoundError` instead of `GDF_FILE_ERROR` in `read_csv` if the file does not exist
 - PR #539 Add Python bindings for replace function
 - PR #807 CSV Reader: Add byte_range parameter to specify the range in the input file to be read
-<<<<<<< HEAD
-- PR #895 Add Series groupby
-=======
 - PR #858 Add series feature hashing support
 - PR #871 CSV Reader: Add support for NA values, including user specified strings
 - PR #867 CSV Reader: Add support for ignoring blank lines and comment lines
->>>>>>> 4e412f33
+- PR #895 Add Series groupby
 
 ## Improvements
 
