# Copyright (c) 2018, NVIDIA CORPORATION.

from __future__ import division, print_function

import pickle
from copy import copy, deepcopy

import numpy as np
import pandas as pd
from numba.cuda.cudadrv.devicearray import DeviceNDArray

import nvstrings
from librmm_cffi import librmm as rmm

import cudf
import cudf.bindings.copying as cpp_copying
from cudf.comm.serialize import register_distributed_serializer
from cudf.dataframe import columnops
from cudf.dataframe.buffer import Buffer
from cudf.dataframe.categorical import CategoricalColumn
from cudf.dataframe.column import Column
from cudf.dataframe.datetime import DatetimeColumn
from cudf.dataframe.numerical import NumericalColumn
from cudf.dataframe.string import StringColumn
from cudf.indexing import _IndexLocIndexer
from cudf.utils import cudautils, ioutils, utils
from cudf.utils.dtypes import is_categorical_dtype


class Index(object):
    """The root interface for all Series indexes.
    """

    def serialize(self, serialize):
        """Serialize into pickle format suitable for file storage or network
        transmission.

        Parameters
        ---
        serialize:  A function provided by register_distributed_serializer
        middleware.
        """
        header = {}
        header["payload"], frames = serialize(pickle.dumps(self))
        header["frame_count"] = len(frames)
        return header, frames

    @classmethod
    def deserialize(cls, deserialize, header, frames):
        """Convert from pickle format into Index

        Parameters
        ---
        deserialize:  A function provided by register_distributed_serializer
        middleware.
        header: The data header produced by the serialize function.
        frames: The serialized data
        """
        payload = deserialize(
            header["payload"], frames[: header["frame_count"]]
        )
        return pickle.loads(payload)

    def take(self, indices):
        """Gather only the specific subset of indices

        Parameters
        ---
        indices: An array-like that maps to values contained in this Index.
        """
        # Gather
        indices = columnops.as_column(indices)
        index = cpp_copying.apply_gather_array(
            self.gpu_values, indices.data.mem
        )
        col = self.as_column().replace(data=index.data)
        new_index = col
        new_index.name = self.name
        return new_index

    def argsort(self, ascending=True):
        return self.as_column().argsort(ascending=ascending)

    @property
    def values(self):
        return np.asarray([i for i in self.as_column()])

    def to_pandas(self):
        return pd.Index(self.as_column().to_pandas(), name=self.name)

    def to_arrow(self):
        return self.as_column().to_arrow()

    @ioutils.doc_to_dlpack()
    def to_dlpack(self):
        """{docstring}"""
        import cudf.io.dlpack as dlpack

        return dlpack.to_dlpack(self)

    @property
    def gpu_values(self):
        return self.as_column().to_gpu_array()

    def min(self):
        return self.as_column().min()

    def max(self):
        return self.as_column().max()

    def sum(self):
        return self.as_column().sum()

    def find_segments(self):
        """Return the beginning index for segments

        Returns
        -------
        result : NumericalColumn
        """
        segments, _ = self._find_segments()
        return segments

    def _find_segments(self):
        seg, markers = cudautils.find_segments(self.gpu_values)
        return NumericalColumn(data=Buffer(seg), dtype=seg.dtype), markers

    @classmethod
    def _concat(cls, objs):
        data = Column._concat([o.as_column() for o in objs])
        return as_index(data)

    def _apply_op(self, fn, other=None):
        from cudf.dataframe.series import Series

        idx_series = Series(self, name=self.name)
        op = getattr(idx_series, fn)
        if other is not None:
            return as_index(op(other))
        else:
            return as_index(op())

    def __add__(self, other):
        return self._apply_op("__add__", other)

    def __radd__(self, other):
        return self._apply_op("__radd__", other)

    def __sub__(self, other):
        return self._apply_op("__sub__", other)

    def __rsub__(self, other):
        return self._apply_op("__rsub__", other)

    def __mul__(self, other):
        return self._apply_op("__mul__", other)

    def __rmul__(self, other):
        return self._apply_op("__rmul__", other)

    def __mod__(self, other):
        return self._apply_op("__mod__", other)

    def __rmod__(self, other):
        return self._apply_op("__rmod__", other)

    def __pow__(self, other):
        return self._apply_op("__pow__", other)

    def __floordiv__(self, other):
        return self._apply_op("__floordiv__", other)

    def __rfloordiv__(self, other):
        return self._apply_op("__rfloordiv__", other)

    def __truediv__(self, other):
        return self._apply_op("__truediv__", other)

    def __rtruediv__(self, other):
        return self._apply_op("__rtruediv__", other)

    __div__ = __truediv__

    def __and__(self, other):
        return self._apply_op("__and__", other)

    def __or__(self, other):
        return self._apply_op("__or__", other)

    def __xor__(self, other):
        return self._apply_op("__xor__", other)

    def __eq__(self, other):
        return self._apply_op("__eq__", other)

    def __ne__(self, other):
        return self._apply_op("__ne__", other)

    def __lt__(self, other):
        return self._apply_op("__lt__", other)

    def __le__(self, other):
        return self._apply_op("__le__", other)

    def __gt__(self, other):
        return self._apply_op("__gt__", other)

    def __ge__(self, other):
        return self._apply_op("__ge__", other)

    def equals(self, other):
        if self is other:
            return True
        if len(self) != len(other):
            return False
        elif len(self) == 1:
            val = self[0] == other[0]
            # when self is multiindex we need to checkall
            if isinstance(val, np.ndarray):
                return val.all()
            return bool(val)
        else:
            result = self == other
            if isinstance(result, bool):
                return result
            else:
                return result._values.all()

    def join(self, other, method, how="left", return_indexers=False):
        column_join_res = self.as_column().join(
            other.as_column(),
            how=how,
            return_indexers=return_indexers,
            method=method,
        )
        if return_indexers:
            joined_col, indexers = column_join_res
            joined_index = as_index(joined_col)
            return joined_index, indexers
        else:
            return column_join_res

    def rename(self, name):
        """
        Alter Index name.

        Defaults to returning new index.

        Parameters
        ----------
        name : label
            Name(s) to set.

        Returns
        -------
        Index

        Difference from pandas:
          * Not supporting: inplace
        """
        out = self.copy(deep=False)
        out.name = name

        return out.copy(deep=True)

    def astype(self, dtype):
        """Convert to the given ``dtype``.

        Returns
        -------
        If the dtype changed, a new ``Index`` is returned by casting each
        values to the given dtype.
        If the dtype is not changed, ``self`` is returned.
        """
        if dtype == self.dtype:
            return self

        return as_index(self._values.astype(dtype), name=self.name)

    def to_array(self, fillna=None):
        """Get a dense numpy array for the data.

        Parameters
        ----------
        fillna : str or None
            Defaults to None, which will skip null values.
            If it equals "pandas", null values are filled with NaNs.
            Non integral dtype is promoted to np.float64.

        Notes
        -----

        if ``fillna`` is ``None``, null values are skipped.  Therefore, the
        output size could be smaller.
        """
        return self._values.to_array(fillna=fillna)

    def to_series(self):
        from cudf.dataframe.series import Series

        return Series(self._values)

    @property
    def loc(self):
        return _IndexLocIndexer(self)

    @property
    def is_unique(self):
        raise (NotImplementedError)

    @property
    def is_monotonic(self):
        return self.is_monotonic_increasing

    @property
    def is_monotonic_increasing(self):
        raise (NotImplementedError)

    @property
    def is_monotonic_decreasing(self):
        raise (NotImplementedError)

    def get_slice_bound(self, label, side, kind):
        raise (NotImplementedError)

<<<<<<< HEAD
    def __array_function__(self, func, types, args, kwargs):
        from cudf.dataframe.series import Series

        # check if the function is implemented for the current type
        cudf_index_module = type(self)
        for submodule in func.__module__.split(".")[1:]:
            # point cudf_index_module to the correct submodule
            if hasattr(cudf_index_module, submodule):
                cudf_index_module = getattr(cudf_index_module, submodule)
            else:
                return NotImplemented

        fname = func.__name__

        handled_types = [Index, Series]

        # check if  we don't handle any of the types (including sub-class)
        for t in types:
            if not any(
                issubclass(t, handled_type) for handled_type in handled_types
            ):
                return NotImplemented

        if hasattr(cudf_index_module, fname):
            cudf_func = getattr(cudf_index_module, fname)
            # Handle case if cudf_func is same as numpy function
            if cudf_func is func:
                return NotImplemented
            else:
                return cudf_func(*args, **kwargs)

        else:
            return NotImplemented
=======
    def isin(self, values):
        return self.to_series().isin(values)
>>>>>>> 4f07a039


class RangeIndex(Index):
    """An iterable integer index defined by a starting value and ending value.
    Can be sliced and indexed arbitrarily without allocating memory for the
    complete structure.

    Properties
    ---
    _start: The first value
    _stop: The last value
    name: Name of the index
    """

    def __init__(self, start, stop=None, name=None):
        """RangeIndex(size), RangeIndex(start, stop)

        Parameters
        ----------
        start, stop: int
        name: string
        """
        if isinstance(start, range):
            therange = start
            start = therange.start
            stop = therange.stop
        if stop is None:
            start, stop = 0, start
        self._start = int(start)
        self._stop = int(stop)
        self.name = name

    def copy(self, deep=True):
        if deep:
            result = deepcopy(self)
        else:
            result = copy(self)
        result.name = self.name
        return result

    def __repr__(self):
        return (
            "{}(start={}, stop={}".format(
                self.__class__.__name__, self._start, self._stop
            )
            + (
                ", name='{}'".format(str(self.name))
                if self.name is not None
                else ""
            )
            + ")"
        )

    def __len__(self):
        return max(0, self._stop - self._start)

    def __getitem__(self, index):
        if isinstance(index, slice):
            start, stop, step = index.indices(len(self))
            sln = (stop - start) // step
            sln = max(0, sln)
            start += self._start
            stop += self._start
            if sln == 0:
                return RangeIndex(0)
            else:
                return index_from_range(start, stop, step)

        elif isinstance(index, int):
            index = utils.normalize_index(index, len(self))
            index += self._start
            return index
        elif isinstance(index, (list, np.ndarray)):
            index = np.array(index)
            index = rmm.to_device(index)

        if isinstance(index, (DeviceNDArray)):
            return self.take(index)
        else:
            raise ValueError(index)

    def __eq__(self, other):
        return super(type(self), self).__eq__(other)

    def equals(self, other):
        if self is other:
            return True
        if len(self) != len(other):
            return False
        if isinstance(other, cudf.dataframe.index.RangeIndex):
            return self._start == other._start and self._stop == other._stop
        else:
            return (self == other)._values.all()

    @property
    def dtype(self):
        return np.dtype(np.int64)

    @property
    def _values(self):
        return self.as_column()

    @property
    def is_contiguous(self):
        return True

    @property
    def size(self):
        return max(0, self._stop - self._start)

    def find_label_range(self, first, last):
        # clip first to range
        if first is None or first < self._start:
            begin = self._start
        elif first < self._stop:
            begin = first
        else:
            begin = self._stop
        # clip last to range
        if last is None:
            end = self._stop
        elif last < self._start:
            end = begin
        elif last < self._stop:
            end = last + 1
        else:
            end = self._stop
        # shift to index
        return begin - self._start, end - self._start

    def as_column(self):
        if len(self) > 0:
            vals = cudautils.arange(self._start, self._stop, dtype=self.dtype)
        else:
            vals = rmm.device_array(0, dtype=self.dtype)
        return NumericalColumn(data=Buffer(vals), dtype=vals.dtype)

    def to_gpu_array(self):
        return self.as_column().to_gpu_array()

    def to_pandas(self):
        return pd.RangeIndex(
            start=self._start,
            stop=self._stop,
            dtype=self.dtype,
            name=self.name,
        )

    @property
    def is_unique(self):
        return True

    @property
    def is_monotonic_increasing(self):
        return self._start <= self._stop

    @property
    def is_monotonic_decreasing(self):
        return self._start >= self._stop

    def get_slice_bound(self, label, side, kind):
        # TODO: Range-specific implementation here
        raise (NotImplementedError)


def index_from_range(start, stop=None, step=None):
    vals = cudautils.arange(start, stop, step, dtype=np.int64)
    return as_index(vals)


class GenericIndex(Index):
    """An array of orderable values that represent the indices of another Column

    Attributes
    ---
    _values: A Column object
    name: A string
    """

    def __init__(self, values, name=None):
        from cudf.dataframe.series import Series

        # normalize the input
        if isinstance(values, Series):
            name = values.name
            values = values._column
        elif isinstance(values, columnops.TypedColumnBase):
            values = values
        else:
            if isinstance(values, (list, tuple)):
                if len(values) == 0:
                    values = np.asarray([], dtype="int64")
                else:
                    values = np.asarray(values)
            values = columnops.as_column(values)
            assert isinstance(values, (NumericalColumn, StringColumn))

        assert isinstance(values, columnops.TypedColumnBase), type(values)

        self._values = values
        self.name = name

    def copy(self, deep=True):
        if deep:
            result = deepcopy(self)
        else:
            result = copy(self)
        result._values = self._values.copy(deep)
        result.name = self.name
        return result

    def serialize(self, serialize):
        header = {}
        header["payload"], frames = serialize(self._values)
        header["frame_count"] = len(frames)
        return header, frames

    @classmethod
    def deserialize(cls, deserialize, header, frames):
        payload = deserialize(
            header["payload"], frames[: header["frame_count"]]
        )
        return cls(payload)

    def __sizeof__(self):
        return self._values.__sizeof__()

    def __reduce__(self):
        return self.__class__, tuple([self._values])

    def __len__(self):
        return len(self._values)

    def __repr__(self):
        vals = [self._values[i] for i in range(min(len(self), 10))]
        return (
            "{}({}, dtype={}".format(
                self.__class__.__name__, vals, self._values.dtype
            )
            + (
                ", name='{}'".format(self.name)
                if self.name is not None
                else ""
            )
            + ")"
        )

    def __getitem__(self, index):
        res = self._values[index]
        if not isinstance(index, int):
            return as_index(res)
        else:
            return res

    def as_column(self):
        """Convert the index as a Series.
        """
        return self._values

    @property
    def dtype(self):
        return self._values.dtype

    def find_label_range(self, first, last):
        """Find range that starts with *first* and ends with *last*,
        inclusively.

        Returns
        -------
        begin, end : 2-tuple of int
            The starting index and the ending index.
            The *last* value occurs at ``end - 1`` position.
        """
        col = self._values
        begin, end = None, None
        if first is not None:
            begin = col.find_first_value(first)
        if last is not None:
            end = col.find_last_value(last)
            end += 1
        return begin, end

    def searchsorted(self, value, side="left"):
        """Find indices where elements should be inserted to maintain order

        Parameters
        ----------
        value : Column
            Column of values to search for
        side : str {‘left’, ‘right’} optional
            If ‘left’, the index of the first suitable location found is given.
            If ‘right’, return the last such index

        Returns
        -------
        An index series of insertion points with the same shape as value
        """
        from cudf.dataframe.series import Series

        idx_series = Series(self, name=self.name)
        result = idx_series.searchsorted(value, side)
        return as_index(result)

    @property
    def is_unique(self):
        return self._values.is_unique

    @property
    def is_monotonic(self):
        return self._values.is_monotonic

    @property
    def is_monotonic_increasing(self):
        return self._values.is_monotonic_increasing

    @property
    def is_monotonic_decreasing(self):
        return self._values.is_monotonic_decreasing

    def get_slice_bound(self, label, side, kind):
        return self._values.get_slice_bound(label, side, kind)


class DatetimeIndex(GenericIndex):
    # TODO this constructor should take a timezone or something to be
    # consistent with pandas
    def __init__(self, values, name=None):
        # we should be more strict on what we accept here but
        # we'd have to go and figure out all the semantics around
        # pandas dtindex creation first which.  For now
        # just make sure we handle np.datetime64 arrays
        # and then just dispatch upstream
        if name is None and hasattr(values, "name"):
            name = values.name
        if isinstance(values, np.ndarray) and values.dtype.kind == "M":
            values = DatetimeColumn.from_numpy(values)
        elif isinstance(values, pd.DatetimeIndex):
            values = DatetimeColumn.from_numpy(values.values)
        elif isinstance(values, (list, tuple)):
            values = DatetimeColumn.from_numpy(
                np.array(values, dtype="<M8[ms]")
            )

        assert values.null_count == 0
        self._values = values
        self.name = name

    @property
    def year(self):
        return self.get_dt_field("year")

    @property
    def month(self):
        return self.get_dt_field("month")

    @property
    def day(self):
        return self.get_dt_field("day")

    @property
    def hour(self):
        return self.get_dt_field("hour")

    @property
    def minute(self):
        return self.get_dt_field("minute")

    @property
    def second(self):
        return self.get_dt_field("second")

    def get_dt_field(self, field):
        out_column = self._values.get_dt_field(field)
        # columnops.column_empty_like always returns a Column object
        # but we need a NumericalColumn for GenericIndex..
        # how should this be handled?
        out_column = NumericalColumn(
            data=out_column.data,
            mask=out_column.mask,
            null_count=out_column.null_count,
            dtype=out_column.dtype,
            name=self.name,
        )
        return as_index(out_column)


class CategoricalIndex(GenericIndex):
    """An categorical of orderable values that represent the indices of another
    Column

    Attributes
    ---
    _values: A CategoricalColumn object
    name: A string
    """

    def __init__(self, values, name=None):
        if isinstance(values, CategoricalColumn):
            values = values
        elif isinstance(values, pd.Series) and (
            is_categorical_dtype(values.dtype)
        ):
            values = CategoricalColumn(
                data=Buffer(values.cat.codes.values),
                categories=values.cat.categories,
                ordered=values.cat.ordered,
            )
        elif isinstance(values, (pd.Categorical, pd.CategoricalIndex)):
            values = CategoricalColumn(
                data=Buffer(values.codes),
                categories=values.categories,
                ordered=values.ordered,
            )
        elif isinstance(values, (list, tuple)):
            values = columnops.as_column(
                pd.Categorical(values, categories=values)
            )

        assert values.null_count == 0
        self._values = values
        self.name = name
        self.names = [name]

    @property
    def codes(self):
        return self._values.cat().codes

    @property
    def categories(self):
        return self._values.cat().categories


class StringIndex(GenericIndex):
    """String defined indices into another Column

    Attributes
    ---
    _values: A StringColumn object or NDArray of strings
    name: A string
    """

    def __init__(self, values, name=None):
        if isinstance(values, StringColumn):
            self._values = values.copy()
        elif isinstance(values, StringIndex):
            if name is None:
                name = values.name
            self._values = values._values.copy()
        else:
            self._values = columnops.build_column(
                nvstrings.to_device(values), dtype="object"
            )
        assert self._values.null_count == 0
        self.name = name

    def to_pandas(self):
        result = pd.Index(self.values, name=self.name, dtype="object")
        return result

    def take(self, indices):
        return self._values.element_indexing(indices)

    def __repr__(self):
        return (
            "{}({}, dtype='object'".format(
                self.__class__.__name__, self._values.to_array()
            )
            + (
                ", name='{}'".format(self.name)
                if self.name is not None
                else ""
            )
            + ")"
        )


def as_index(arbitrary, name=None):
    """Create an Index from an arbitrary object

    Currently supported inputs are:

    * ``Column``
    * ``Buffer``
    * ``Series``
    * ``Index``
    * numba device array
    * numpy array
    * pyarrow array
    * pandas.Categorical

    Returns
    -------
    result : subclass of Index
        - CategoricalIndex for Categorical input.
        - DatetimeIndex for Datetime input.
        - GenericIndex for all other inputs.
    """
    # This function should probably be moved to Index.__new__
    if hasattr(arbitrary, "name") and name is None:
        name = arbitrary.name

    if isinstance(arbitrary, Index):
        return arbitrary.rename(name=name)
    elif isinstance(arbitrary, NumericalColumn):
        return GenericIndex(arbitrary, name=name)
    elif isinstance(arbitrary, StringColumn):
        return StringIndex(arbitrary, name=name)
    elif isinstance(arbitrary, DatetimeColumn):
        return DatetimeIndex(arbitrary, name=name)
    elif isinstance(arbitrary, CategoricalColumn):
        return CategoricalIndex(arbitrary, name=name)
    elif isinstance(arbitrary, pd.RangeIndex):
        return RangeIndex(
            start=arbitrary._start, stop=arbitrary._stop, name=name
        )
    else:
        return as_index(columnops.as_column(arbitrary), name=name)


register_distributed_serializer(RangeIndex)
register_distributed_serializer(GenericIndex)
register_distributed_serializer(DatetimeIndex)
register_distributed_serializer(CategoricalIndex)<|MERGE_RESOLUTION|>--- conflicted
+++ resolved
@@ -323,7 +323,6 @@
     def get_slice_bound(self, label, side, kind):
         raise (NotImplementedError)
 
-<<<<<<< HEAD
     def __array_function__(self, func, types, args, kwargs):
         from cudf.dataframe.series import Series
 
@@ -357,10 +356,9 @@
 
         else:
             return NotImplemented
-=======
+    
     def isin(self, values):
         return self.to_series().isin(values)
->>>>>>> 4f07a039
 
 
 class RangeIndex(Index):
