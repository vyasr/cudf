/*
 * Copyright (c) 2019, NVIDIA CORPORATION.
 *
 * Licensed under the Apache License, Version 2.0 (the "License");
 * you may not use this file except in compliance with the License.
 * You may obtain a copy of the License at
 *
 *     http://www.apache.org/licenses/LICENSE-2.0
 *
 * Unless required by applicable law or agreed to in writing, software
 * distributed under the License is distributed on an "AS IS" BASIS,
 * WITHOUT WARRANTIES OR CONDITIONS OF ANY KIND, either express or implied.
 * See the License for the specific language governing permissions and
 * limitations under the License.
 */

#include <tests/utilities/base_fixture.hpp>
#include <tests/utilities/column_utilities.hpp>
#include <tests/utilities/column_wrapper.hpp>
#include <tests/utilities/cudf_gtest.hpp>
#include <tests/utilities/type_lists.hpp>

template <typename T>
struct FixedWidthColumnWrapperTest : public cudf::test::BaseFixture,
                                     cudf::test::UniformRandomGenerator<cudf::size_type> {
  FixedWidthColumnWrapperTest() : cudf::test::UniformRandomGenerator<cudf::size_type>{1000, 5000} {}

  auto size() { return this->generate(); }

  auto data_type() { return cudf::data_type{cudf::type_to_id<T>()}; }
};

TYPED_TEST_CASE(FixedWidthColumnWrapperTest, cudf::test::FixedWidthTypes);

TYPED_TEST(FixedWidthColumnWrapperTest, EmptyIterator)
{
  auto sequence =
    cudf::test::make_counting_transform_iterator(0, [](auto i) { return TypeParam(i); });
  cudf::test::fixed_width_column_wrapper<TypeParam> col(sequence, sequence);
  cudf::column_view view = col;
  EXPECT_EQ(view.size(), 0);
  EXPECT_EQ(view.head(), nullptr);
  EXPECT_EQ(view.type(), this->data_type());
  EXPECT_FALSE(view.nullable());
  EXPECT_FALSE(view.has_nulls());
  EXPECT_EQ(view.offset(), 0);
}
TYPED_TEST(FixedWidthColumnWrapperTest, EmptyList)
{
  cudf::test::fixed_width_column_wrapper<TypeParam> col{};
  cudf::column_view view = col;
  EXPECT_EQ(view.size(), 0);
  EXPECT_EQ(view.head(), nullptr);
  EXPECT_EQ(view.type(), this->data_type());
  EXPECT_FALSE(view.nullable());
  EXPECT_FALSE(view.has_nulls());
  EXPECT_EQ(view.offset(), 0);
}

TYPED_TEST(FixedWidthColumnWrapperTest, NonNullableIteratorConstructor)
{
  auto sequence =
    cudf::test::make_counting_transform_iterator(0, [](auto i) { return TypeParam(i); });

  auto size = this->size();

  cudf::test::fixed_width_column_wrapper<TypeParam> col(sequence, sequence + size);
  cudf::column_view view = col;
  EXPECT_EQ(view.size(), size);
  EXPECT_NE(nullptr, view.head());
  EXPECT_EQ(view.type(), this->data_type());
  EXPECT_FALSE(view.nullable());
  EXPECT_FALSE(view.has_nulls());
  EXPECT_EQ(view.offset(), 0);
}

TYPED_TEST(FixedWidthColumnWrapperTest, NonNullableListConstructor)
{
<<<<<<< HEAD
  cudf::test::fixed_width_column_wrapper<TypeParam, int64_t> col({1, 2, 3, 4, 5});
=======
  cudf::test::fixed_width_column_wrapper<TypeParam, int32_t> col({1, 2, 3, 4, 5});
>>>>>>> 049f93c4

  cudf::column_view view = col;
  EXPECT_EQ(view.size(), 5);
  EXPECT_NE(nullptr, view.head());
  EXPECT_EQ(view.type(), this->data_type());
  EXPECT_FALSE(view.nullable());
  EXPECT_FALSE(view.has_nulls());
  EXPECT_EQ(view.offset(), 0);
}

TYPED_TEST(FixedWidthColumnWrapperTest, NullableIteratorConstructorAllValid)
{
  auto sequence =
    cudf::test::make_counting_transform_iterator(0, [](auto i) { return TypeParam(i); });

  auto all_valid = cudf::test::make_counting_transform_iterator(0, [](auto i) { return true; });

  auto size = this->size();

  cudf::test::fixed_width_column_wrapper<TypeParam> col(sequence, sequence + size, all_valid);
  cudf::column_view view = col;
  EXPECT_EQ(view.size(), size);
  EXPECT_NE(nullptr, view.head());
  EXPECT_EQ(view.type(), this->data_type());
  EXPECT_TRUE(view.nullable());
  EXPECT_FALSE(view.has_nulls());
  EXPECT_EQ(view.offset(), 0);
}

TYPED_TEST(FixedWidthColumnWrapperTest, NullableListConstructorAllValid)
{
  auto all_valid = cudf::test::make_counting_transform_iterator(0, [](auto i) { return true; });

<<<<<<< HEAD
  cudf::test::fixed_width_column_wrapper<TypeParam, int64_t> col({1, 2, 3, 4, 5}, all_valid);
=======
  cudf::test::fixed_width_column_wrapper<TypeParam, int32_t> col({1, 2, 3, 4, 5}, all_valid);
>>>>>>> 049f93c4
  cudf::column_view view = col;
  EXPECT_EQ(view.size(), 5);
  EXPECT_NE(nullptr, view.head());
  EXPECT_EQ(view.type(), this->data_type());
  EXPECT_TRUE(view.nullable());
  EXPECT_FALSE(view.has_nulls());
  EXPECT_EQ(view.offset(), 0);
}

TYPED_TEST(FixedWidthColumnWrapperTest, NullableIteratorConstructorAllNull)
{
  auto sequence =
    cudf::test::make_counting_transform_iterator(0, [](auto i) { return TypeParam(i); });

  auto all_null = cudf::test::make_counting_transform_iterator(0, [](auto i) { return false; });

  auto size = this->size();

  cudf::test::fixed_width_column_wrapper<TypeParam> col(sequence, sequence + size, all_null);
  cudf::column_view view = col;
  EXPECT_EQ(view.size(), size);
  EXPECT_NE(nullptr, view.head());
  EXPECT_EQ(view.type(), this->data_type());
  EXPECT_TRUE(view.nullable());
  EXPECT_TRUE(view.has_nulls());
  EXPECT_EQ(view.null_count(), size);
  EXPECT_EQ(view.offset(), 0);
}

TYPED_TEST(FixedWidthColumnWrapperTest, NullableListConstructorAllNull)
{
  auto all_null = cudf::test::make_counting_transform_iterator(0, [](auto i) { return false; });

<<<<<<< HEAD
  cudf::test::fixed_width_column_wrapper<TypeParam, int64_t> col({1, 2, 3, 4, 5}, all_null);
=======
  cudf::test::fixed_width_column_wrapper<TypeParam, int32_t> col({1, 2, 3, 4, 5}, all_null);
>>>>>>> 049f93c4
  cudf::column_view view = col;
  EXPECT_EQ(view.size(), 5);
  EXPECT_NE(nullptr, view.head());
  EXPECT_EQ(view.type(), this->data_type());
  EXPECT_TRUE(view.nullable());
  EXPECT_TRUE(view.has_nulls());
  EXPECT_EQ(view.null_count(), 5);
  EXPECT_EQ(view.offset(), 0);
}

TYPED_TEST(FixedWidthColumnWrapperTest, ReleaseWrapperAllValid)
{
  auto all_valid = cudf::test::make_counting_transform_iterator(0, [](auto i) { return true; });

<<<<<<< HEAD
  cudf::test::fixed_width_column_wrapper<TypeParam, int64_t> col({1, 2, 3, 4, 5}, all_valid);
=======
  cudf::test::fixed_width_column_wrapper<TypeParam, int32_t> col({1, 2, 3, 4, 5}, all_valid);
>>>>>>> 049f93c4
  auto colPtr            = col.release();
  cudf::column_view view = *colPtr;
  EXPECT_EQ(view.size(), 5);
  EXPECT_NE(nullptr, view.head());
  EXPECT_EQ(view.type(), this->data_type());
  EXPECT_TRUE(view.nullable());
  EXPECT_FALSE(view.has_nulls());
  EXPECT_EQ(view.offset(), 0);
}

TYPED_TEST(FixedWidthColumnWrapperTest, ReleaseWrapperAllNull)
{
  auto all_null = cudf::test::make_counting_transform_iterator(0, [](auto i) { return false; });

<<<<<<< HEAD
  cudf::test::fixed_width_column_wrapper<TypeParam, int64_t> col({1, 2, 3, 4, 5}, all_null);
=======
  cudf::test::fixed_width_column_wrapper<TypeParam, int32_t> col({1, 2, 3, 4, 5}, all_null);
>>>>>>> 049f93c4
  auto colPtr            = col.release();
  cudf::column_view view = *colPtr;
  EXPECT_EQ(view.size(), 5);
  EXPECT_NE(nullptr, view.head());
  EXPECT_EQ(view.type(), this->data_type());
  EXPECT_TRUE(view.nullable());
  EXPECT_TRUE(view.has_nulls());
  EXPECT_EQ(view.null_count(), 5);
  EXPECT_EQ(view.offset(), 0);
}<|MERGE_RESOLUTION|>--- conflicted
+++ resolved
@@ -76,11 +76,7 @@
 
 TYPED_TEST(FixedWidthColumnWrapperTest, NonNullableListConstructor)
 {
-<<<<<<< HEAD
-  cudf::test::fixed_width_column_wrapper<TypeParam, int64_t> col({1, 2, 3, 4, 5});
-=======
   cudf::test::fixed_width_column_wrapper<TypeParam, int32_t> col({1, 2, 3, 4, 5});
->>>>>>> 049f93c4
 
   cudf::column_view view = col;
   EXPECT_EQ(view.size(), 5);
@@ -114,11 +110,7 @@
 {
   auto all_valid = cudf::test::make_counting_transform_iterator(0, [](auto i) { return true; });
 
-<<<<<<< HEAD
-  cudf::test::fixed_width_column_wrapper<TypeParam, int64_t> col({1, 2, 3, 4, 5}, all_valid);
-=======
   cudf::test::fixed_width_column_wrapper<TypeParam, int32_t> col({1, 2, 3, 4, 5}, all_valid);
->>>>>>> 049f93c4
   cudf::column_view view = col;
   EXPECT_EQ(view.size(), 5);
   EXPECT_NE(nullptr, view.head());
@@ -152,11 +144,7 @@
 {
   auto all_null = cudf::test::make_counting_transform_iterator(0, [](auto i) { return false; });
 
-<<<<<<< HEAD
-  cudf::test::fixed_width_column_wrapper<TypeParam, int64_t> col({1, 2, 3, 4, 5}, all_null);
-=======
   cudf::test::fixed_width_column_wrapper<TypeParam, int32_t> col({1, 2, 3, 4, 5}, all_null);
->>>>>>> 049f93c4
   cudf::column_view view = col;
   EXPECT_EQ(view.size(), 5);
   EXPECT_NE(nullptr, view.head());
@@ -171,11 +159,7 @@
 {
   auto all_valid = cudf::test::make_counting_transform_iterator(0, [](auto i) { return true; });
 
-<<<<<<< HEAD
-  cudf::test::fixed_width_column_wrapper<TypeParam, int64_t> col({1, 2, 3, 4, 5}, all_valid);
-=======
   cudf::test::fixed_width_column_wrapper<TypeParam, int32_t> col({1, 2, 3, 4, 5}, all_valid);
->>>>>>> 049f93c4
   auto colPtr            = col.release();
   cudf::column_view view = *colPtr;
   EXPECT_EQ(view.size(), 5);
@@ -190,11 +174,7 @@
 {
   auto all_null = cudf::test::make_counting_transform_iterator(0, [](auto i) { return false; });
 
-<<<<<<< HEAD
-  cudf::test::fixed_width_column_wrapper<TypeParam, int64_t> col({1, 2, 3, 4, 5}, all_null);
-=======
   cudf::test::fixed_width_column_wrapper<TypeParam, int32_t> col({1, 2, 3, 4, 5}, all_null);
->>>>>>> 049f93c4
   auto colPtr            = col.release();
   cudf::column_view view = *colPtr;
   EXPECT_EQ(view.size(), 5);
