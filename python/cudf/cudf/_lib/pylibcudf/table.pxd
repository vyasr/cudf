--- conflicted
+++ resolved
@@ -21,10 +21,4 @@
     cdef Table from_libcudf(unique_ptr[table] libcudf_tbl)
 
     @staticmethod
-<<<<<<< HEAD
-    cdef Table from_table_view(const table_view& tv, Table owner)
-=======
-    cdef Table from_table_view(const table_view& tv, Table owner)
-
-    cpdef list columns(self)
->>>>>>> e4359534
+    cdef Table from_table_view(const table_view& tv, Table owner)