--- conflicted
+++ resolved
@@ -1095,12 +1095,12 @@
     assert df._constructor_sliced is xpd.Series
 
 
-<<<<<<< HEAD
 def test_pos():
     xser = +xpd.Series([-1])
     ser = +pd.Series([-1])
     tm.assert_equal(xser, ser)
-=======
+
+
 def test_from_dataframe():
     cudf = pytest.importorskip("cudf")
     from cudf.testing._utils import assert_eq
@@ -1117,5 +1117,4 @@
     # ideally the below would work as well, but currently segfaults
 
     # pd_df = pd.DataFrame(data)
-    # assert_eq(pd_df, pd.api.interchange.from_dataframe(xdf_df))
->>>>>>> 480bc51e
+    # assert_eq(pd_df, pd.api.interchange.from_dataframe(xdf_df))