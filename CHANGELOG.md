# cuDF 0.9.0 (Date TBD)

## New Features

- PR #2111 IO Readers: Support memory buffer, file-like object, and URL inputs
- PR #2012 Add `reindex()` to DataFrame and Series
- PR #2098 Align DataFrame and Series indices before executing binary ops
- PR #2160 Merge `dask-cudf` codebase into `cudf` repo
- PR #2149 CSV Reader: Add `hex` dtype for explicit hexadecimal parsing
- PR #2158 CSV Reader: Support single, non-list/dict argument for `dtype`
- PR #2177 CSV Reader: Add `parse_dates` parameter for explicit date inference
- PR #2171 Add CodeCov integration, fix doc version, make --skip-tests work when invoking with source
- PR #2215 `type_dispatcher` benchmark
- PR #2179 Added Java quantiles
- PR #2157 Add __array_function__ to DataFrame and Series
- PR #2212 Java support for ORC reader
- PR #2304 gdf_group_by_without_aggregations returns gdf_column
- PR #2105 Add google benchmark for hash-based join
- PR #2293 Improve `compute_join_output_size` performance
- PR #2316 Unique, nunique, and value_counts for datetime columns
- PR #2337 Add Java support for slicing a ColumnVector
- PR #2049 Implemented merge functionality
- PR #2356 Java column vector standard deviation support
- PR #2415 Revamp `value_counts` to use groupby count series of any type

## Improvements

- PR #2103 Move old `column` and `bitmask` files into `legacy/` directory
- PR #2109 added name to Python column classes
- PR #1947 Cleanup serialization code
- PR #2125 More aggregate in java API
- PR #2127 Add in java Scalar tests
- PR #2088 Refactor of Python groupby code
- PR #2130 Java serialization and deserialization of tables.
- PR #2131 Chunk rows logic added to csv_writer
- PR #2129 Add functions in the Java API to support nullable column filtering
- PR #2165 made changes to get_dummies api for it to be available in MethodCache
- PR #2184 handle remote orc files for dask-cudf
- PR #2186 Add `getitem` and `getattr` style access to Rolling objects
- PR #2168 Use cudf.Column for CategoricalColumn's categories instead of a tuple
- PR #2193 Added more docuemtnation to `type_dispatcher` for specializing dispatched functors
- PR #2197 CSV Writer: Expose `chunksize` as a parameter for `to_csv`
- PR #2199 Better java support for appending strings
- PR #2176 Added column dtype support for datetime, int8, int16 to csv_writer
- PR #2209 Matching `get_dummies` & `select_dtypes` behavior to pandas
- PR #2217 Updated Java bindings to use the new groupby API
- PR #2214 DOC: Update doc instructions to build/install `cudf` and `dask-cudf`
- PR #1993 Add iterator driven reduction for mean, var, std
- PR #2220 Update Java bindings for reduction rename
- PR #2224 implement isna, isnull, notna as dataframe functions
- PR #2232 Move CodeCov upload from build script to Jenkins
- PR #2236 Implement drop_duplicates for Series
- PR #2225 refactor to use libcudf for gathering columns in dataframes
- PR #2300 Create separate dask codeowners for dask-cudf codebase
- PR #2309 Java readers: remove redundant copy of result pointers
- PR #2307 Add `black` and `isort` to style checker script
- PR #2345 Restore removal of old groupby implementation
- PR #2342 Improve `astype()` to operate all ways
- PR #2329 using libcudf cudf::copy for column deep copy
- PR #2344 Add docs on how code formatting works for contributors
- PR #2353 Bump Arrow and Dask versions
- PR #2377 Replace `standard_python_slice` with just `slice.indices()`
- PR #2373 cudf.DataFrame enchancements & Series.values support
- PR #2392 Remove dlpack submodule; make cuDF's Cython API externally accessible
- PR #2406 Moved all existing `table` related files to a `legacy/` directory
- PR #2350 Performance related changes to get_dummies
- PR #2420 Remove `cudautils.astype` and replace with `typecast.apply_cast`

## Bug Fixes

- PR #2086 Fixed quantile api behavior mismatch in series & dataframe
- PR #2128 Add offset param to host buffer readers in java API.
- PR #2145 Work around binops validity checks for java 
- PR #2146 Work around unary_math validity checks for java
- PR #2151 Fixes bug in cudf::copy_range where null_count was invalid
- PR #2139 matching to pandas describe behavior & fixing nan values issue
- PR #2161 Implicitly convert unsigned to signed integer types in binops
- PR #2154 CSV Reader: Fix bools misdetected as strings dtype
- PR #2178 Fix bug in rolling bindings where a view of an ephemeral column was being taken
- PR #2180 Fix issue with isort reordering `importorskip` below imports depending on them
- PR #2187 fix to honor dtype when numpy arrays are passed to columnops.as_column
- PR #2190 Fix issue in astype conversion of string column to 'str'
- PR #2208 Fix issue with calling `head()` on one row dataframe
- PR #2229 Propagate exceptions from Cython cdef functions
- PR #2234 Fix issue with local build script not properly building
- PR #2223 Fix CUDA invalid configuration errors reported after loading small compressed ORC files
- PR #2162 Setting is_unique and is_monotonic-related attributes
- PR #2244 Fix ORC RLEv2 delta mode decoding with nonzero residual delta width
- PR #2297 Work around `var/std` unsupported only at debug build
- PR #2302 Fixed java serialization corner case
- PR #2355 Handle float16 in binary operations
- PR #2311 Fix copy behaviour for GenericIndex
- PR #2349 Fix issues with String filter in java API
- PR #2323 Fix groupby on categoricals
- PR #2328 Ensure order is preserved in CategoricalAccessor._set_categories
- PR #2202 Fix issue with unary ops mishandling empty input
- PR #2326 Fix for bug in DLPack when reading multiple columns
- PR #2324 Fix cudf Docker build
- PR #2325 Fix ORC RLEv2 patched base mode decoding with nonzero patch width
- PR #2235 Fix get_dummies to be compatible with dask
- PR #2332 Zero initialize gdf_dtype_extra_info
- PR #2355 Handle float16 in binary operations
- PR #2360 Fix missing dtype handling in cudf.Series & columnops.as_column
- PR #2364 Fix quantile api and other trivial issues around it
- PR #2361 Fixed issue with `codes` of CategoricalIndex
- PR #2357 Fixed inconsistent type of index created with from_pandas vs direct construction
- PR #2389 Fixed Rolling __getattr__ and __getitem__ for offset based windows
- PR #2401 Fix to a scalar datetime(of type Days) issue
- PR #2386 Correctly allocate output valids in groupby
<<<<<<< HEAD
- PR #2422 Fix Pandas logical binary operation incompatibilites
=======
- PR #2411 Fixed failures on binary op on single element string column
>>>>>>> ac510d28


# cuDF 0.8.0 (27 June 2019)

## New Features

- PR #1524 Add GPU-accelerated JSON Lines parser with limited feature set
- PR #1569 Add support for Json objects to the JSON Lines reader
- PR #1622 Add Series.loc
- PR #1654 Add cudf::apply_boolean_mask: faster replacement for gdf_apply_stencil
- PR #1487 cython gather/scatter
- PR #1310 Implemented the slice/split functionality.
- PR #1630 Add Python layer to the GPU-accelerated JSON reader
- PR #1745 Add rounding of numeric columns via Numba
- PR #1772 JSON reader: add support for BytesIO and StringIO input
- PR #1527 Support GDF_BOOL8 in readers and writers
- PR #1819 Logical operators (AND, OR, NOT) for libcudf and cuDF
- PR #1813 ORC Reader: Add support for stripe selection
- PR #1828 JSON Reader: add suport for bool8 columns
- PR #1833 Add column iterator with/without nulls
- PR #1665 Add the point-in-polygon GIS function
- PR #1863 Series and Dataframe methods for all and any
- PR #1908 cudf::copy_range and cudf::fill for copying/assigning an index or range to a constant
- PR #1921 Add additional formats for typecasting to/from strings
- PR #1807 Add Series.dropna()
- PR #1987 Allow user defined functions in the form of ptx code to be passed to binops
- PR #1948 Add operator functions like `Series.add()` to DataFrame and Series
- PR #1954 Add skip test argument to GPU build script
- PR #2018 Add bindings for new groupby C++ API
- PR #1984 Add rolling window operations Series.rolling() and DataFrame.rolling()
- PR #1542 Python method and bindings for to_csv
- PR #1995 Add Java API
- PR #1998 Add google benchmark to cudf
- PR #1845 Add cudf::drop_duplicates, DataFrame.drop_duplicates
- PR #1652 Added `Series.where()` feature
- PR #2074 Java Aggregates, logical ops, and better RMM support

## Improvements

- PR #1538 Replacing LesserRTTI with inequality_comparator
- PR #1703 C++: Added non-aggregating `insert` to `concurrent_unordered_map` with specializations to store pairs with a single atomicCAS when possible.
- PR #1422 C++: Added a RAII wrapper for CUDA streams
- PR #1701 Added `unique` method for stringColumns
- PR #1713 Add documentation for Dask-XGBoost
- PR #1666 CSV Reader: Improve performance for files with large number of columns
- PR #1725 Enable the ability to use a single column groupby as its own index
- PR #1759 Add an example showing simultaneous rolling averages to `apply_grouped` documentation
- PR #1746 C++: Remove unused code: `windowed_ops.cu`, `sorting.cu`, `hash_ops.cu`
- PR #1748 C++: Add `bool` nullability flag to `device_table` row operators
- PR #1764 Improve Numerical column: `mean_var` and `mean`
- PR #1767 Speed up Python unit tests
- PR #1770 Added build.sh script, updated CI scripts and documentation
- PR #1739 ORC Reader: Add more pytest coverage
- PR #1696 Added null support in `Series.replace()`.
- PR #1390 Added some basic utility functions for `gdf_column`'s
- PR #1791 Added general column comparison code for testing
- PR #1795 Add printing of git submodule info to `print_env.sh`
- PR #1796 Removing old sort based group by code and gdf_filter
- PR #1811 Added funtions for copying/allocating `cudf::table`s
- PR #1838 Improve columnops.column_empty so that it returns typed columns instead of a generic Column
- PR #1890 Add utils.get_dummies- a pandas-like wrapper around one_hot-encoding
- PR #1823 CSV Reader: default the column type to string for empty dataframes
- PR #1827 Create bindings for scalar-vector binops, and update one_hot_encoding to use them
- PR #1817 Operators now support different sized dataframes as long as they don't share different sized columns
- PR #1855 Transition replace_nulls to new C++ API and update corresponding Cython/Python code
- PR #1858 Add `std::initializer_list` constructor to `column_wrapper`
- PR #1846 C++ type-erased gdf_equal_columns test util; fix gdf_equal_columns logic error
- PR #1390 Added some basic utility functions for `gdf_column`s
- PR #1391 Tidy up bit-resolution-operation and bitmask class code
- PR #1882 Add iloc functionality to MultiIndex dataframes
- PR #1884 Rolling windows: general enhancements and better coverage for unit tests
- PR #1886 support GDF_STRING_CATEGORY columns in apply_boolean_mask, drop_nulls and other libcudf functions
- PR #1896 Improve performance of groupby with levels specified in dask-cudf
- PR #1915 Improve iloc performance for non-contiguous row selection
- PR #1859 Convert read_json into a C++ API
- PR #1919 Rename libcudf namespace gdf to namespace cudf
- PR #1850 Support left_on and right_on for DataFrame merge operator
- PR #1930 Specialize constructor for `cudf::bool8` to cast argument to `bool`
- PR #1938 Add default constructor for `column_wrapper`
- PR #1930 Specialize constructor for `cudf::bool8` to cast argument to `bool`
- PR #1952 consolidate libcudf public API headers in include/cudf
- PR #1949 Improved selection with boolmask using libcudf `apply_boolean_mask`
- PR #1956 Add support for nulls in `query()`
- PR #1973 Update `std::tuple` to `std::pair` in top-most libcudf APIs and C++ transition guide
- PR #1981 Convert read_csv into a C++ API
- PR #1868 ORC Reader: Support row index for speed up on small/medium datasets
- PR #1964 Added support for list-like types in Series.str.cat
- PR #2005 Use HTML5 details tag in bug report issue template
- PR #2003 Removed few redundant unit-tests from test_string.py::test_string_cat
- PR #1944 Groupby design improvements
- PR #2017 Convert `read_orc()` into a C++ API
- PR #2011 Convert `read_parquet()` into a C++ API
- PR #1756 Add documentation "10 Minutes to cuDF and dask_cuDF"
- PR #2034 Adding support for string columns concatenation using "add" binary operator
- PR #2042 Replace old "10 Minutes" guide with new guide for docs build process
- PR #2036 Make library of common test utils to speed up tests compilation
- PR #2022 Facilitating get_dummies to be a high level api too
- PR #2050 Namespace IO readers and add back free-form `read_xxx` functions
- PR #2104 Add a functional ``sort=`` keyword argument to groupby
- PR #2108 Add `find_and_replace` for StringColumn for replacing single values

## Bug Fixes

- PR #1465 Fix for test_orc.py and test_sparse_df.py test failures
- PR #1583 Fix underlying issue in `as_index()` that was causing `Series.quantile()` to fail
- PR #1680 Add errors= keyword to drop() to fix cudf-dask bug
- PR #1651 Fix `query` function on empty dataframe
- PR #1616 Fix CategoricalColumn to access categories by index instead of iteration
- PR #1660 Fix bug in `loc` when indexing with a column name (a string)
- PR #1683 ORC reader: fix timestamp conversion to UTC
- PR #1613 Improve CategoricalColumn.fillna(-1) performance
- PR #1642 Fix failure of CSV_TEST gdf_csv_test.SkiprowsNrows on multiuser systems
- PR #1709 Fix handling of `datetime64[ms]` in `dataframe.select_dtypes`
- PR #1704 CSV Reader: Add support for the plus sign in number fields
- PR #1687 CSV reader: return an empty dataframe for zero size input
- PR #1757 Concatenating columns with null columns
- PR #1755 Add col_level keyword argument to melt
- PR #1758 Fix df.set_index() when setting index from an empty column
- PR #1749 ORC reader: fix long strings of NULL values resulting in incorrect data
- PR #1742 Parquet Reader: Fix index column name to match PANDAS compat
- PR #1782 Update libcudf doc version
- PR #1783 Update conda dependencies
- PR #1786 Maintain the original series name in series.unique output
- PR #1760 CSV Reader: fix segfault when dtype list only includes columns from usecols list
- PR #1831 build.sh: Assuming python is in PATH instead of using PYTHON env var
- PR #1839 Raise an error instead of segfaulting when transposing a DataFrame with StringColumns
- PR #1840 Retain index correctly during merge left_on right_on
- PR #1825 cuDF: Multiaggregation Groupby Failures
- PR #1789 CSV Reader: Fix missing support for specifying `int8` and `int16` dtypes
- PR #1857 Cython Bindings: Handle `bool` columns while calling `column_view_from_NDArrays`
- PR #1849 Allow DataFrame support methods to pass arguments to the methods
- PR #1847 Fixed #1375 by moving the nvstring check into the wrapper function
- PR #1864 Fixing cudf reduction for POWER platform
- PR #1869 Parquet reader: fix Dask timestamps not matching with Pandas (convert to milliseconds)
- PR #1876 add dtype=bool for `any`, `all` to treat integer column correctly
- PR #1875 CSV reader: take NaN values into account in dtype detection
- PR #1873 Add column dtype checking for the all/any methods
- PR #1902 Bug with string iteration in _apply_basic_agg
- PR #1887 Fix for initialization issue in pq_read_arg,orc_read_arg
- PR #1867 JSON reader: add support for null/empty fields, including the 'null' literal
- PR #1891 Fix bug #1750 in string column comparison
- PR #1909 Support of `to_pandas()` of boolean series with null values
- PR #1923 Use prefix removal when two aggs are called on a SeriesGroupBy
- PR #1914 Zero initialize gdf_column local variables
- PR #1959 Add support for comparing boolean Series to scalar
- PR #1966 Ignore index fix in series append
- PR #1967 Compute index __sizeof__ only once for DataFrame __sizeof__
- PR #1977 Support CUDA installation in default system directories
- PR #1982 Fixes incorrect index name after join operation
- PR #1985 Implement `GDF_PYMOD`, a special modulo that follows python's sign rules
- PR #1991 Parquet reader: fix decoding of NULLs
- PR #1990 Fixes a rendering bug in the `apply_grouped` documentation
- PR #1978 Fix for values being filled in an empty dataframe
- PR #2001 Correctly create MultiColumn from Pandas MultiColumn
- PR #2006 Handle empty dataframe groupby construction for dask
- PR #1965 Parquet Reader: Fix duplicate index column when it's already in `use_cols`
- PR #2033 Add pip to conda environment files to fix warning
- PR #2028 CSV Reader: Fix reading of uncompressed files without a recognized file extension
- PR #2073 Fix an issue when gathering columns with NVCategory and nulls
- PR #2053 cudf::apply_boolean_mask return empty column for empty boolean mask
- PR #2066 exclude `IteratorTest.mean_var_output` test from debug build
- PR #2069 Fix JNI code to use read_csv and read_parquet APIs
- PR #2071 Fix bug with unfound transitive dependencies for GTests in Ubuntu 18.04
- PR #2089 Configure Sphinx to render params correctly
- PR #2091 Fix another bug with unfound transitive dependencies for `cudftestutils` in Ubuntu 18.04
- PR #2115 Just apply `--disable-new-dtags` instead of trying to define all the transitive dependencies
- PR #2106 Fix errors in JitCache tests caused by sharing of device memory between processes
- PR #2120 Fix errors in JitCache tests caused by running multiple threads on the same data
- PR #2102 Fix memory leak in groupby
- PR #2113 fixed typo in to_csv code example


# cudf 0.7.2 (16 May 2019)

## New Features

- PR #1735 Added overload for atomicAdd on int64. Streamlined implementation of custom atomic overloads.
- PR #1741 Add MultiIndex concatenation

## Bug Fixes

- PR #1718 Fix issue with SeriesGroupBy MultiIndex in dask-cudf
- PR #1734 Python: fix performance regression for groupby count() aggregations
- PR #1768 Cython: fix handling read only schema buffers in gpuarrow reader


# cudf 0.7.1 (11 May 2019)

## New Features

- PR #1702 Lazy load MultiIndex to return groupby performance to near optimal.

## Bug Fixes

- PR #1708 Fix handling of `datetime64[ms]` in `dataframe.select_dtypes`


# cuDF 0.7.0 (10 May 2019)

## New Features

- PR #982 Implement gdf_group_by_without_aggregations and gdf_unique_indices functions
- PR #1142 Add `GDF_BOOL` column type
- PR #1194 Implement overloads for CUDA atomic operations
- PR #1292 Implemented Bitwise binary ops AND, OR, XOR (&, |, ^)
- PR #1235 Add GPU-accelerated Parquet Reader
- PR #1335 Added local_dict arg in `DataFrame.query()`.
- PR #1282 Add Series and DataFrame.describe()
- PR #1356 Rolling windows
- PR #1381 Add DataFrame._get_numeric_data
- PR #1388 Add CODEOWNERS file to auto-request reviews based on where changes are made
- PR #1396 Add DataFrame.drop method
- PR #1413 Add DataFrame.melt method
- PR #1412 Add DataFrame.pop()
- PR #1419 Initial CSV writer function
- PR #1441 Add Series level cumulative ops (cumsum, cummin, cummax, cumprod)
- PR #1420 Add script to build and test on a local gpuCI image
- PR #1440 Add DatetimeColumn.min(), DatetimeColumn.max()
- PR #1455 Add Series.Shift via Numba kernel
- PR #1441 Add Series level cumulative ops (cumsum, cummin, cummax, cumprod)
- PR #1461 Add Python coverage test to gpu build
- PR #1445 Parquet Reader: Add selective reading of rows and row group
- PR #1532 Parquet Reader: Add support for INT96 timestamps
- PR #1516 Add Series and DataFrame.ndim
- PR #1556 Add libcudf C++ transition guide
- PR #1466 Add GPU-accelerated ORC Reader
- PR #1565 Add build script for nightly doc builds
- PR #1508 Add Series isna, isnull, and notna
- PR #1456 Add Series.diff() via Numba kernel
- PR #1588 Add Index `astype` typecasting
- PR #1301 MultiIndex support
- PR #1599 Level keyword supported in groupby
- PR #929 Add support operations to dataframe
- PR #1609 Groupby accept list of Series
- PR #1658 Support `group_keys=True` keyword in groupby method

## Improvements

- PR #1531 Refactor closures as private functions in gpuarrow
- PR #1404 Parquet reader page data decoding speedup
- PR #1076 Use `type_dispatcher` in join, quantiles, filter, segmented sort, radix sort and hash_groupby
- PR #1202 Simplify README.md
- PR #1149 CSV Reader: Change convertStrToValue() functions to `__device__` only
- PR #1238 Improve performance of the CUDA trie used in the CSV reader
- PR #1245 Use file cache for JIT kernels
- PR #1278 Update CONTRIBUTING for new conda environment yml naming conventions
- PR #1163 Refactored UnaryOps. Reduced API to two functions: `gdf_unary_math` and `gdf_cast`. Added `abs`, `-`, and `~` ops. Changed bindings to Cython
- PR #1284 Update docs version
- PR #1287 add exclude argument to cudf.select_dtype function
- PR #1286 Refactor some of the CSV Reader kernels into generic utility functions
- PR #1291 fillna in `Series.to_gpu_array()` and `Series.to_array()` can accept the scalar too now.
- PR #1005 generic `reduction` and `scan` support
- PR #1349 Replace modernGPU sort join with thrust.
- PR #1363 Add a dataframe.mean(...) that raises NotImplementedError to satisfy `dask.dataframe.utils.is_dataframe_like`
- PR #1319 CSV Reader: Use column wrapper for gdf_column output alloc/dealloc
- PR #1376 Change series quantile default to linear
- PR #1399 Replace CFFI bindings for NVTX functions with Cython bindings
- PR #1389 Refactored `set_null_count()`
- PR #1386 Added macros `GDF_TRY()`, `CUDF_TRY()` and `ASSERT_CUDF_SUCCEEDED()`
- PR #1435 Rework CMake and conda recipes to depend on installed libraries
- PR #1391 Tidy up bit-resolution-operation and bitmask class code
- PR #1439 Add cmake variable to enable compiling CUDA code with -lineinfo
- PR #1462 Add ability to read parquet files from arrow::io::RandomAccessFile
- PR #1453 Convert CSV Reader CFFI to Cython
- PR #1479 Convert Parquet Reader CFFI to Cython
- PR #1397 Add a utility function for producing an overflow-safe kernel launch grid configuration
- PR #1382 Add GPU parsing of nested brackets to cuIO parsing utilities
- PR #1481 Add cudf::table constructor to allocate a set of `gdf_column`s
- PR #1484 Convert GroupBy CFFI to Cython
- PR #1463 Allow and default melt keyword argument var_name to be None
- PR #1486 Parquet Reader: Use device_buffer rather than device_ptr
- PR #1525 Add cudatoolkit conda dependency
- PR #1520 Renamed `src/dataframe` to `src/table` and moved `table.hpp`. Made `types.hpp` to be type declarations only.
- PR #1492 Convert transpose CFFI to Cython
- PR #1495 Convert binary and unary ops CFFI to Cython
- PR #1503 Convert sorting and hashing ops CFFI to Cython
- PR #1522 Use latest release version in update-version CI script
- PR #1533 Remove stale join CFFI, fix memory leaks in join Cython
- PR #1521 Added `row_bitmask` to compute bitmask for rows of a table. Merged `valids_ops.cu` and `bitmask_ops.cu`
- PR #1553 Overload `hash_row` to avoid using intial hash values. Updated `gdf_hash` to select between overloads
- PR #1585 Updated `cudf::table` to maintain own copy of wrapped `gdf_column*`s
- PR #1559 Add `except +` to all Cython function definitions to catch C++ exceptions properly
- PR #1617 `has_nulls` and `column_dtypes` for `cudf::table`
- PR #1590 Remove CFFI from the build / install process entirely
- PR #1536 Convert gpuarrow CFFI to Cython
- PR #1655 Add `Column._pointer` as a way to access underlying `gdf_column*` of a `Column`
- PR #1655 Update readme conda install instructions for cudf version 0.6 and 0.7


## Bug Fixes

- PR #1233 Fix dtypes issue while adding the column to `str` dataframe.
- PR #1254 CSV Reader: fix data type detection for floating-point numbers in scientific notation
- PR #1289 Fix looping over each value instead of each category in concatenation
- PR #1293 Fix Inaccurate error message in join.pyx
- PR #1308 Add atomicCAS overload for `int8_t`, `int16_t`
- PR #1317 Fix catch polymorphic exception by reference in ipc.cu
- PR #1325 Fix dtype of null bitmasks to int8
- PR #1326 Update build documentation to use -DCMAKE_CXX11_ABI=ON
- PR #1334 Add "na_position" argument to CategoricalColumn sort_by_values
- PR #1321 Fix out of bounds warning when checking Bzip2 header
- PR #1359 Add atomicAnd/Or/Xor for integers
- PR #1354 Fix `fillna()` behaviour when replacing values with different dtypes
- PR #1347 Fixed core dump issue while passing dict_dtypes without column names in `cudf.read_csv()`
- PR #1379 Fixed build failure caused due to error: 'col_dtype' may be used uninitialized
- PR #1392 Update cudf Dockerfile and package_versions.sh
- PR #1385 Added INT8 type to `_schema_to_dtype` for use in GpuArrowReader
- PR #1393 Fixed a bug in `gdf_count_nonzero_mask()` for the case of 0 bits to count
- PR #1395 Update CONTRIBUTING to use the environment variable CUDF_HOME
- PR #1416 Fix bug at gdf_quantile_exact and gdf_quantile_appox
- PR #1421 Fix remove creation of series multiple times during `add_column()`
- PR #1405 CSV Reader: Fix memory leaks on read_csv() failure
- PR #1328 Fix CategoricalColumn to_arrow() null mask
- PR #1433 Fix NVStrings/categories includes
- PR #1432 Update NVStrings to 0.7.* to coincide with 0.7 development
- PR #1483 Modify CSV reader to avoid cropping blank quoted characters in non-string fields
- PR #1446 Merge 1275 hotfix from master into branch-0.7
- PR #1447 Fix legacy groupby apply docstring
- PR #1451 Fix hash join estimated result size is not correct
- PR #1454 Fix local build script improperly change directory permissions
- PR #1490 Require Dask 1.1.0+ for `is_dataframe_like` test or skip otherwise.
- PR #1491 Use more specific directories & groups in CODEOWNERS
- PR #1497 Fix Thrust issue on CentOS caused by missing default constructor of host_vector elements
- PR #1498 Add missing include guard to device_atomics.cuh and separated DEVICE_ATOMICS_TEST
- PR #1506 Fix csv-write call to updated NVStrings method
- PR #1510 Added nvstrings `fillna()` function
- PR #1507 Parquet Reader: Default string data to GDF_STRING
- PR #1535 Fix doc issue to ensure correct labelling of cudf.series
- PR #1537 Fix `undefined reference` link error in HashPartitionTest
- PR #1548 Fix ci/local/build.sh README from using an incorrect image example
- PR #1551 CSV Reader: Fix integer column name indexing
- PR #1586 Fix broken `scalar_wrapper::operator==`
- PR #1591 ORC/Parquet Reader: Fix missing import for FileNotFoundError exception
- PR #1573 Parquet Reader: Fix crash due to clash with ORC reader datasource
- PR #1607 Revert change of `column.to_dense_buffer` always return by copy for performance concerns
- PR #1618 ORC reader: fix assert & data output when nrows/skiprows isn't aligned to stripe boundaries
- PR #1631 Fix failure of TYPES_TEST on some gcc-7 based systems.
- PR #1641 CSV Reader: Fix skip_blank_lines behavior with Windows line terminators (\r\n)
- PR #1648 ORC reader: fix non-deterministic output when skiprows is non-zero
- PR #1676 Fix groupby `as_index` behaviour with `MultiIndex`
- PR #1659 Fix bug caused by empty groupbys and multiindex slicing throwing exceptions
- PR #1656 Correct Groupby failure in dask when un-aggregable columns are left in dataframe.
- PR #1689 Fix groupby performance regression
- PR #1694 Add Cython as a runtime dependency since it's required in `setup.py`


# cuDF 0.6.1 (25 Mar 2019)

## Bug Fixes

- PR #1275 Fix CentOS exception in DataFrame.hash_partition from using value "returned" by a void function


# cuDF 0.6.0 (22 Mar 2019)

## New Features

- PR #760 Raise `FileNotFoundError` instead of `GDF_FILE_ERROR` in `read_csv` if the file does not exist
- PR #539 Add Python bindings for replace function
- PR #823 Add Doxygen configuration to enable building HTML documentation for libcudf C/C++ API
- PR #807 CSV Reader: Add byte_range parameter to specify the range in the input file to be read
- PR #857 Add Tail method for Series/DataFrame and update Head method to use iloc
- PR #858 Add series feature hashing support
- PR #871 CSV Reader: Add support for NA values, including user specified strings
- PR #893 Adds PyArrow based parquet readers / writers to Python, fix category dtype handling, fix arrow ingest buffer size issues
- PR #867 CSV Reader: Add support for ignoring blank lines and comment lines
- PR #887 Add Series digitize method
- PR #895 Add Series groupby
- PR #898 Add DataFrame.groupby(level=0) support
- PR #920 Add feather, JSON, HDF5 readers / writers from PyArrow / Pandas
- PR #888 CSV Reader: Add prefix parameter for column names, used when parsing without a header
- PR #913 Add DLPack support: convert between cuDF DataFrame and DLTensor
- PR #939 Add ORC reader from PyArrow
- PR #918 Add Series.groupby(level=0) support
- PR #906 Add binary and comparison ops to DataFrame
- PR #958 Support unary and binary ops on indexes
- PR #964 Add `rename` method to `DataFrame`, `Series`, and `Index`
- PR #985 Add `Series.to_frame` method
- PR #985 Add `drop=` keyword to reset_index method
- PR #994 Remove references to pygdf
- PR #990 Add external series groupby support
- PR #988 Add top-level merge function to cuDF
- PR #992 Add comparison binaryops to DateTime columns
- PR #996 Replace relative path imports with absolute paths in tests
- PR #995 CSV Reader: Add index_col parameter to specify the column name or index to be used as row labels
- PR #1004 Add `from_gpu_matrix` method to DataFrame
- PR #997 Add property index setter
- PR #1007 Replace relative path imports with absolute paths in cudf
- PR #1013 select columns with df.columns
- PR #1016 Rename Series.unique_count() to nunique() to match pandas API
- PR #947 Prefixsum to handle nulls and float types
- PR #1029 Remove rest of relative path imports
- PR #1021 Add filtered selection with assignment for Dataframes
- PR #872 Adding NVCategory support to cudf apis
- PR #1052 Add left/right_index and left/right_on keywords to merge
- PR #1091 Add `indicator=` and `suffixes=` keywords to merge
- PR #1107 Add unsupported keywords to Series.fillna
- PR #1032 Add string support to cuDF python
- PR #1136 Removed `gdf_concat`
- PR #1153 Added function for getting the padded allocation size for valid bitmask
- PR #1148 Add cudf.sqrt for dataframes and Series
- PR #1159 Add Python bindings for libcudf dlpack functions
- PR #1155 Add __array_ufunc__ for DataFrame and Series for sqrt
- PR #1168 to_frame for series accepts a name argument


## Improvements

- PR #1218 Add dask-cudf page to API docs
- PR #892 Add support for heterogeneous types in binary ops with JIT
- PR #730 Improve performance of `gdf_table` constructor
- PR #561 Add Doxygen style comments to Join CUDA functions
- PR #813 unified libcudf API functions by replacing gpu_ with gdf_
- PR #822 Add support for `__cuda_array_interface__` for ingest
- PR #756 Consolidate common helper functions from unordered map and multimap
- PR #753 Improve performance of groupby sum and average, especially for cases with few groups.
- PR #836 Add ingest support for arrow chunked arrays in Column, Series, DataFrame creation
- PR #763 Format doxygen comments for csv_read_arg struct
- PR #532 CSV Reader: Use type dispatcher instead of switch block
- PR #694 Unit test utilities improvements
- PR #878 Add better indexing to Groupby
- PR #554 Add `empty` method and `is_monotonic` attribute to `Index`
- PR #1040 Fixed up Doxygen comment tags
- PR #909 CSV Reader: Avoid host->device->host copy for header row data
- PR #916 Improved unit testing and error checking for `gdf_column_concat`
- PR #941 Replace `numpy` call in `Series.hash_encode` with `numba`
- PR #942 Added increment/decrement operators for wrapper types
- PR #943 Updated `count_nonzero_mask` to return `num_rows` when the mask is null
- PR #952 Added trait to map C++ type to `gdf_dtype`
- PR #966 Updated RMM submodule.
- PR #998 Add IO reader/writer modules to API docs, fix for missing cudf.Series docs
- PR #1017 concatenate along columns for Series and DataFrames
- PR #1002 Support indexing a dataframe with another boolean dataframe
- PR #1018 Better concatenation for Series and Dataframes
- PR #1036 Use Numpydoc style docstrings
- PR #1047 Adding gdf_dtype_extra_info to gdf_column_view_augmented
- PR #1054 Added default ctor to SerialTrieNode to overcome Thrust issue in CentOS7 + CUDA10
- PR #1024 CSV Reader: Add support for hexadecimal integers in integral-type columns
- PR #1033 Update `fillna()` to use libcudf function `gdf_replace_nulls`
- PR #1066 Added inplace assignment for columns and select_dtypes for dataframes
- PR #1026 CSV Reader: Change the meaning and type of the quoting parameter to match Pandas
- PR #1100 Adds `CUDF_EXPECTS` error-checking macro
- PR #1092 Fix select_dtype docstring
- PR #1111 Added cudf::table
- PR #1108 Sorting for datetime columns
- PR #1120 Return a `Series` (not a `Column`) from `Series.cat.set_categories()`
- PR #1128 CSV Reader: The last data row does not need to be line terminated
- PR #1183 Bump Arrow version to 0.12.1
- PR #1208 Default to CXX11_ABI=ON
- PR #1252 Fix NVStrings dependencies for cuda 9.2 and 10.0

## Bug Fixes

- PR #821 Fix flake8 issues revealed by flake8 update
- PR #808 Resolved renamed `d_columns_valids` variable name
- PR #820 CSV Reader: fix the issue where reader adds additional rows when file uses \r\n as a line terminator
- PR #780 CSV Reader: Fix scientific notation parsing and null values for empty quotes
- PR #815 CSV Reader: Fix data parsing when tabs are present in the input CSV file
- PR #850 Fix bug where left joins where the left df has 0 rows causes a crash
- PR #861 Fix memory leak by preserving the boolean mask index
- PR #875 Handle unnamed indexes in to/from arrow functions
- PR #877 Fix ingest of 1 row arrow tables in from arrow function
- PR #876 Added missing `<type_traits>` include
- PR #889 Deleted test_rmm.py which has now moved to RMM repo
- PR #866 Merge v0.5.1 numpy ABI hotfix into 0.6
- PR #917 value_counts return int type on empty columns
- PR #611 Renamed `gdf_reduce_optimal_output_size()` -> `gdf_reduction_get_intermediate_output_size()`
- PR #923 fix index for negative slicing for cudf dataframe and series
- PR #927 CSV Reader: Fix category GDF_CATEGORY hashes not being computed properly
- PR #921 CSV Reader: Fix parsing errors with delim_whitespace, quotations in the header row, unnamed columns
- PR #933 Fix handling objects of all nulls in series creation
- PR #940 CSV Reader: Fix an issue where the last data row is missing when using byte_range
- PR #945 CSV Reader: Fix incorrect datetime64 when milliseconds or space separator are used
- PR #959 Groupby: Problem with column name lookup
- PR #950 Converting dataframe/recarry with non-contiguous arrays
- PR #963 CSV Reader: Fix another issue with missing data rows when using byte_range
- PR #999 Fix 0 sized kernel launches and empty sort_index exception
- PR #993 Fix dtype in selecting 0 rows from objects
- PR #1009 Fix performance regression in `to_pandas` method on DataFrame
- PR #1008 Remove custom dask communication approach
- PR #1001 CSV Reader: Fix a memory access error when reading a large (>2GB) file with date columns
- PR #1019 Binary Ops: Fix error when one input column has null mask but other doesn't
- PR #1014 CSV Reader: Fix false positives in bool value detection
- PR #1034 CSV Reader: Fix parsing floating point precision and leading zero exponents
- PR #1044 CSV Reader: Fix a segfault when byte range aligns with a page
- PR #1058 Added support for `DataFrame.loc[scalar]`
- PR #1060 Fix column creation with all valid nan values
- PR #1073 CSV Reader: Fix an issue where a column name includes the return character
- PR #1090 Updating Doxygen Comments
- PR #1080 Fix dtypes returned from loc / iloc because of lists
- PR #1102 CSV Reader: Minor fixes and memory usage improvements
- PR #1174: Fix release script typo
- PR #1137 Add prebuild script for CI
- PR #1118 Enhanced the `DataFrame.from_records()` feature
- PR #1129 Fix join performance with index parameter from using numpy array
- PR #1145 Issue with .agg call on multi-column dataframes
- PR #908 Some testing code cleanup
- PR #1167 Fix issue with null_count not being set after inplace fillna()
- PR #1184 Fix iloc performance regression
- PR #1185 Support left_on/right_on and also on=str in merge
- PR #1200 Fix allocating bitmasks with numba instead of rmm in allocate_mask function
- PR #1213 Fix bug with csv reader requesting subset of columns using wrong datatype
- PR #1223 gpuCI: Fix label on rapidsai channel on gpu build scripts
- PR #1242 Add explicit Thrust exec policy to fix NVCATEGORY_TEST segfault on some platforms
- PR #1246 Fix categorical tests that failed due to bad implicit type conversion
- PR #1255 Fix overwriting conda package main label uploads
- PR #1259 Add dlpack includes to pip build


# cuDF 0.5.1 (05 Feb 2019)

## Bug Fixes

- PR #842 Avoid using numpy via cimport to prevent ABI issues in Cython compilation


# cuDF 0.5.0 (28 Jan 2019)

## New Features

- PR #722 Add bzip2 decompression support to `read_csv()`
- PR #693 add ZLIB-based GZIP/ZIP support to `read_csv_strings()`
- PR #411 added null support to gdf_order_by (new API) and cudf_table::sort
- PR #525 Added GitHub Issue templates for bugs, documentation, new features, and questions
- PR #501 CSV Reader: Add support for user-specified decimal point and thousands separator to read_csv_strings()
- PR #455 CSV Reader: Add support for user-specified decimal point and thousands separator to read_csv()
- PR #439 add `DataFrame.drop` method similar to pandas
- PR #356 add `DataFrame.transpose` method and `DataFrame.T` property similar to pandas
- PR #505 CSV Reader: Add support for user-specified boolean values
- PR #350 Implemented Series replace function
- PR #490 Added print_env.sh script to gather relevant environment details when reporting cuDF issues
- PR #474 add ZLIB-based GZIP/ZIP support to `read_csv()`
- PR #547 Added melt similar to `pandas.melt()`
- PR #491 Add CI test script to check for updates to CHANGELOG.md in PRs
- PR #550 Add CI test script to check for style issues in PRs
- PR #558 Add CI scripts for cpu-based conda and gpu-based test builds
- PR #524 Add Boolean Indexing
- PR #564 Update python `sort_values` method to use updated libcudf `gdf_order_by` API
- PR #509 CSV Reader: Input CSV file can now be passed in as a text or a binary buffer
- PR #607 Add `__iter__` and iteritems to DataFrame class
- PR #643 added a new api gdf_replace_nulls that allows a user to replace nulls in a column

## Improvements

- PR #426 Removed sort-based groupby and refactored existing groupby APIs. Also improves C++/CUDA compile time.
- PR #461 Add `CUDF_HOME` variable in README.md to replace relative pathing.
- PR #472 RMM: Created centralized rmm::device_vector alias and rmm::exec_policy
- PR #500 Improved the concurrent hash map class to support partitioned (multi-pass) hash table building.
- PR #454 Improve CSV reader docs and examples
- PR #465 Added templated C++ API for RMM to avoid explicit cast to `void**`
- PR #513 `.gitignore` tweaks
- PR #521 Add `assert_eq` function for testing
- PR #502 Simplify Dockerfile for local dev, eliminate old conda/pip envs
- PR #549 Adds `-rdynamic` compiler flag to nvcc for Debug builds
- PR #472 RMM: Created centralized rmm::device_vector alias and rmm::exec_policy
- PR #577 Added external C++ API for scatter/gather functions
- PR #500 Improved the concurrent hash map class to support partitioned (multi-pass) hash table building
- PR #583 Updated `gdf_size_type` to `int`
- PR #500 Improved the concurrent hash map class to support partitioned (multi-pass) hash table building
- PR #617 Added .dockerignore file. Prevents adding stale cmake cache files to the docker container
- PR #658 Reduced `JOIN_TEST` time by isolating overflow test of hash table size computation
- PR #664 Added Debuging instructions to README
- PR #651 Remove noqa marks in `__init__.py` files
- PR #671 CSV Reader: uncompressed buffer input can be parsed without explicitly specifying compression as None
- PR #684 Make RMM a submodule
- PR #718 Ensure sum, product, min, max methods pandas compatibility on empty datasets
- PR #720 Refactored Index classes to make them more Pandas-like, added CategoricalIndex
- PR #749 Improve to_arrow and from_arrow Pandas compatibility
- PR #766 Remove TravisCI references, remove unused variables from CMake, fix ARROW_VERSION in Cmake
- PR #773 Add build-args back to Dockerfile and handle dependencies based on environment yml file
- PR #781 Move thirdparty submodules to root and symlink in /cpp
- PR #843 Fix broken cudf/python API examples, add new methods to the API index

## Bug Fixes

- PR #569 CSV Reader: Fix days being off-by-one when parsing some dates
- PR #531 CSV Reader: Fix incorrect parsing of quoted numbers
- PR #465 Added templated C++ API for RMM to avoid explicit cast to `void**`
- PR #473 Added missing <random> include
- PR #478 CSV Reader: Add api support for auto column detection, header, mangle_dupe_cols, usecols
- PR #495 Updated README to correct where cffi pytest should be executed
- PR #501 Fix the intermittent segfault caused by the `thousands` and `compression` parameters in the csv reader
- PR #502 Simplify Dockerfile for local dev, eliminate old conda/pip envs
- PR #512 fix bug for `on` parameter in `DataFrame.merge` to allow for None or single column name
- PR #511 Updated python/cudf/bindings/join.pyx to fix cudf merge printing out dtypes
- PR #513 `.gitignore` tweaks
- PR #521 Add `assert_eq` function for testing
- PR #537 Fix CMAKE_CUDA_STANDARD_REQURIED typo in CMakeLists.txt
- PR #447 Fix silent failure in initializing DataFrame from generator
- PR #545 Temporarily disable csv reader thousands test to prevent segfault (test re-enabled in PR #501)
- PR #559 Fix Assertion error while using `applymap` to change the output dtype
- PR #575 Update `print_env.sh` script to better handle missing commands
- PR #612 Prevent an exception from occuring with true division on integer series.
- PR #630 Fix deprecation warning for `pd.core.common.is_categorical_dtype`
- PR #622 Fix Series.append() behaviour when appending values with different numeric dtype
- PR #603 Fix error while creating an empty column using None.
- PR #673 Fix array of strings not being caught in from_pandas
- PR #644 Fix return type and column support of dataframe.quantile()
- PR #634 Fix create `DataFrame.from_pandas()` with numeric column names
- PR #654 Add resolution check for GDF_TIMESTAMP in Join
- PR #648 Enforce one-to-one copy required when using `numba>=0.42.0`
- PR #645 Fix cmake build type handling not setting debug options when CMAKE_BUILD_TYPE=="Debug"
- PR #669 Fix GIL deadlock when launching multiple python threads that make Cython calls
- PR #665 Reworked the hash map to add a way to report the destination partition for a key
- PR #670 CMAKE: Fix env include path taking precedence over libcudf source headers
- PR #674 Check for gdf supported column types
- PR #677 Fix 'gdf_csv_test_Dates' gtest failure due to missing nrows parameter
- PR #604 Fix the parsing errors while reading a csv file using `sep` instead of `delimiter`.
- PR #686 Fix converting nulls to NaT values when converting Series to Pandas/Numpy
- PR #689 CSV Reader: Fix behavior with skiprows+header to match pandas implementation
- PR #691 Fixes Join on empty input DFs
- PR #706 CSV Reader: Fix broken dtype inference when whitespace is in data
- PR #717 CSV reader: fix behavior when parsing a csv file with no data rows
- PR #724 CSV Reader: fix build issue due to parameter type mismatch in a std::max call
- PR #734 Prevents reading undefined memory in gpu_expand_mask_bits numba kernel
- PR #747 CSV Reader: fix an issue where CUDA allocations fail with some large input files
- PR #750 Fix race condition for handling NVStrings in CMake
- PR #719 Fix merge column ordering
- PR #770 Fix issue where RMM submodule pointed to wrong branch and pin other to correct branches
- PR #778 Fix hard coded ABI off setting
- PR #784 Update RMM submodule commit-ish and pip paths
- PR #794 Update `rmm::exec_policy` usage to fix segmentation faults when used as temprory allocator.
- PR #800 Point git submodules to branches of forks instead of exact commits


# cuDF 0.4.0 (05 Dec 2018)

## New Features

- PR #398 add pandas-compatible `DataFrame.shape()` and `Series.shape()`
- PR #394 New documentation feature "10 Minutes to cuDF"
- PR #361 CSV Reader: Add support for strings with delimiters

## Improvements

 - PR #436 Improvements for type_dispatcher and wrapper structs
 - PR #429 Add CHANGELOG.md (this file)
 - PR #266 use faster CUDA-accelerated DataFrame column/Series concatenation.
 - PR #379 new C++ `type_dispatcher` reduces code complexity in supporting many data types.
 - PR #349 Improve performance for creating columns from memoryview objects
 - PR #445 Update reductions to use type_dispatcher. Adds integer types support to sum_of_squares.
 - PR #448 Improve installation instructions in README.md
 - PR #456 Change default CMake build to Release, and added option for disabling compilation of tests

## Bug Fixes

 - PR #444 Fix csv_test CUDA too many resources requested fail.
 - PR #396 added missing output buffer in validity tests for groupbys.
 - PR #408 Dockerfile updates for source reorganization
 - PR #437 Add cffi to Dockerfile conda env, fixes "cannot import name 'librmm'"
 - PR #417 Fix `map_test` failure with CUDA 10
 - PR #414 Fix CMake installation include file paths
 - PR #418 Properly cast string dtypes to programmatic dtypes when instantiating columns
 - PR #427 Fix and tests for Concatenation illegal memory access with nulls


# cuDF 0.3.0 (23 Nov 2018)

## New Features

 - PR #336 CSV Reader string support

## Improvements

 - PR #354 source code refactored for better organization. CMake build system overhaul. Beginning of transition to Cython bindings.
 - PR #290 Add support for typecasting to/from datetime dtype
 - PR #323 Add handling pyarrow boolean arrays in input/out, add tests
 - PR #325 GDF_VALIDITY_UNSUPPORTED now returned for algorithms that don't support non-empty valid bitmasks
 - PR #381 Faster InputTooLarge Join test completes in ms rather than minutes.
 - PR #373 .gitignore improvements
 - PR #367 Doc cleanup & examples for DataFrame methods
 - PR #333 Add Rapids Memory Manager documentation
 - PR #321 Rapids Memory Manager adds file/line location logging and convenience macros
 - PR #334 Implement DataFrame `__copy__` and `__deepcopy__`
 - PR #271 Add NVTX ranges to pygdf
 - PR #311 Document system requirements for conda install

## Bug Fixes

 - PR #337 Retain index on `scale()` function
 - PR #344 Fix test failure due to PyArrow 0.11 Boolean handling
 - PR #364 Remove noexcept from managed_allocator;  CMakeLists fix for NVstrings
 - PR #357 Fix bug that made all series be considered booleans for indexing
 - PR #351 replace conda env configuration for developers
 - PRs #346 #360 Fix CSV reading of negative numbers
 - PR #342 Fix CMake to use conda-installed nvstrings
 - PR #341 Preserve categorical dtype after groupby aggregations
 - PR #315 ReadTheDocs build update to fix missing libcuda.so
 - PR #320 FIX out-of-bounds access error in reductions.cu
 - PR #319 Fix out-of-bounds memory access in libcudf count_valid_bits
 - PR #303 Fix printing empty dataframe


# cuDF 0.2.0 and cuDF 0.1.0

These were initial releases of cuDF based on previously separate pyGDF and libGDF libraries.<|MERGE_RESOLUTION|>--- conflicted
+++ resolved
@@ -107,11 +107,8 @@
 - PR #2389 Fixed Rolling __getattr__ and __getitem__ for offset based windows
 - PR #2401 Fix to a scalar datetime(of type Days) issue
 - PR #2386 Correctly allocate output valids in groupby
-<<<<<<< HEAD
+- PR #2411 Fixed failures on binary op on single element string column
 - PR #2422 Fix Pandas logical binary operation incompatibilites
-=======
-- PR #2411 Fixed failures on binary op on single element string column
->>>>>>> ac510d28
 
 
 # cuDF 0.8.0 (27 June 2019)
