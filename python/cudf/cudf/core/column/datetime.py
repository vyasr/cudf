# Copyright (c) 2019-2021, NVIDIA CORPORATION.

from __future__ import annotations

import builtins
import datetime as dt
import locale
import re
from locale import nl_langinfo
from numbers import Number
from types import SimpleNamespace
from typing import Any, Mapping, Sequence, Union, cast

import numpy as np
import pandas as pd

import cudf
from cudf import _lib as libcudf
from cudf._typing import DatetimeLikeScalar, Dtype, DtypeObj, ScalarLike
from cudf.api.types import is_scalar
from cudf.core._compat import PANDAS_GE_120
from cudf.core.buffer import Buffer
from cudf.core.column import ColumnBase, as_column, column, string
from cudf.utils.utils import _fillna_natwise

if PANDAS_GE_120:
    _guess_datetime_format = pd.core.tools.datetimes.guess_datetime_format
else:
    _guess_datetime_format = pd.core.tools.datetimes._guess_datetime_format

# nanoseconds per time_unit
_numpy_to_pandas_conversion = {
    "ns": 1,
    "us": 1000,
    "ms": 1000000,
    "s": 1000000000,
    "m": 60000000000,
    "h": 3600000000000,
    "D": 86400000000000,
}

_dtype_to_format_conversion = {
    "datetime64[ns]": "%Y-%m-%d %H:%M:%S.%9f",
    "datetime64[us]": "%Y-%m-%d %H:%M:%S.%6f",
    "datetime64[ms]": "%Y-%m-%d %H:%M:%S.%3f",
    "datetime64[s]": "%Y-%m-%d %H:%M:%S",
}

_DATETIME_SPECIAL_FORMATS = {
    "%b",
    "%B",
    "%A",
    "%a",
}

_DATETIME_NAMES = [
    nl_langinfo(locale.AM_STR),  # type: ignore
    nl_langinfo(locale.PM_STR),  # type: ignore
    nl_langinfo(locale.DAY_1),
    nl_langinfo(locale.DAY_2),
    nl_langinfo(locale.DAY_3),
    nl_langinfo(locale.DAY_4),
    nl_langinfo(locale.DAY_5),
    nl_langinfo(locale.DAY_6),
    nl_langinfo(locale.DAY_7),
    nl_langinfo(locale.ABDAY_1),
    nl_langinfo(locale.ABDAY_2),
    nl_langinfo(locale.ABDAY_3),
    nl_langinfo(locale.ABDAY_4),
    nl_langinfo(locale.ABDAY_5),
    nl_langinfo(locale.ABDAY_6),
    nl_langinfo(locale.ABDAY_7),
    nl_langinfo(locale.MON_1),
    nl_langinfo(locale.MON_2),
    nl_langinfo(locale.MON_3),
    nl_langinfo(locale.MON_4),
    nl_langinfo(locale.MON_5),
    nl_langinfo(locale.MON_6),
    nl_langinfo(locale.MON_7),
    nl_langinfo(locale.MON_8),
    nl_langinfo(locale.MON_9),
    nl_langinfo(locale.MON_10),
    nl_langinfo(locale.MON_11),
    nl_langinfo(locale.MON_12),
    nl_langinfo(locale.ABMON_1),
    nl_langinfo(locale.ABMON_2),
    nl_langinfo(locale.ABMON_3),
    nl_langinfo(locale.ABMON_4),
    nl_langinfo(locale.ABMON_5),
    nl_langinfo(locale.ABMON_6),
    nl_langinfo(locale.ABMON_7),
    nl_langinfo(locale.ABMON_8),
    nl_langinfo(locale.ABMON_9),
    nl_langinfo(locale.ABMON_10),
    nl_langinfo(locale.ABMON_11),
    nl_langinfo(locale.ABMON_12),
]


class DatetimeColumn(column.ColumnBase):
    """
    A Column implementation for Date-time types.

    Parameters
    ----------
    data : Buffer
        The datetime values
    dtype : np.dtype
        The data type
    mask : Buffer; optional
        The validity mask
    """

    def __init__(
        self,
        data: Buffer,
        dtype: DtypeObj,
        mask: Buffer = None,
        size: int = None,  # TODO: make non-optional
        offset: int = 0,
        null_count: int = None,
    ):
        dtype = cudf.dtype(dtype)

        if data.size % dtype.itemsize:
            raise ValueError("Buffer size must be divisible by element size")
        if size is None:
            size = data.size // dtype.itemsize
            size = size - offset
        super().__init__(
            data,
            size=size,
            dtype=dtype,
            mask=mask,
            offset=offset,
            null_count=null_count,
        )

        if not (self.dtype.type is np.datetime64):
            raise TypeError(f"{self.dtype} is not a supported datetime type")

        self._time_unit, _ = np.datetime_data(self.dtype)

    def __contains__(self, item: ScalarLike) -> bool:
        try:
            item_as_dt64 = np.datetime64(item, self._time_unit)
        except ValueError:
            # If item cannot be converted to datetime type
            # np.datetime64 raises ValueError, hence `item`
            # cannot exist in `self`.
            return False
        return item_as_dt64.astype("int64") in self.as_numerical

    @property
    def time_unit(self) -> str:
        return self._time_unit

    @property
    def year(self) -> ColumnBase:
        return self.get_dt_field("year")

    @property
    def month(self) -> ColumnBase:
        return self.get_dt_field("month")

    @property
    def day(self) -> ColumnBase:
        return self.get_dt_field("day")

    @property
    def hour(self) -> ColumnBase:
        return self.get_dt_field("hour")

    @property
    def minute(self) -> ColumnBase:
        return self.get_dt_field("minute")

    @property
    def second(self) -> ColumnBase:
        return self.get_dt_field("second")

    @property
    def weekday(self) -> ColumnBase:
        return self.get_dt_field("weekday")

    @property
    def dayofyear(self) -> ColumnBase:
        return self.get_dt_field("day_of_year")

    @property
    def day_of_year(self) -> ColumnBase:
        return self.get_dt_field("day_of_year")

    def to_pandas(
        self, index: pd.Index = None, nullable: bool = False, **kwargs
    ) -> "cudf.Series":
        # Workaround until following issue is fixed:
        # https://issues.apache.org/jira/browse/ARROW-9772

        # Pandas supports only `datetime64[ns]`, hence the cast.
        return pd.Series(
            self.astype("datetime64[ns]").fillna("NaT").values_host,
            copy=False,
            index=index,
        )

    @property
    def values(self):
        """
        Return a CuPy representation of the DateTimeColumn.
        """
        raise NotImplementedError(
            "DateTime Arrays is not yet implemented in cudf"
        )

    def get_dt_field(self, field: str) -> ColumnBase:
        return libcudf.datetime.extract_datetime_component(self, field)

    def ceil(self, freq: str) -> ColumnBase:
        return libcudf.datetime.ceil_datetime(self, freq)

    def floor(self, freq: str) -> ColumnBase:
        return libcudf.datetime.floor_datetime(self, freq)

    def round(self, freq: str) -> ColumnBase:
        return libcudf.datetime.round_datetime(self, freq)

    def normalize_binop_value(self, other: DatetimeLikeScalar) -> ScalarLike:
        if isinstance(other, cudf.Scalar):
            return other

        if isinstance(other, np.ndarray) and other.ndim == 0:
            other = other.item()

        if isinstance(other, dt.datetime):
            other = np.datetime64(other)
        elif isinstance(other, dt.timedelta):
            other = np.timedelta64(other)
        elif isinstance(other, pd.Timestamp):
            other = other.to_datetime64()
        elif isinstance(other, pd.Timedelta):
            other = other.to_timedelta64()
        elif isinstance(other, cudf.DateOffset):
            return other
        if isinstance(other, np.datetime64):
            if np.isnat(other):
                return cudf.Scalar(None, dtype=self.dtype)

            other = other.astype(self.dtype)
            return cudf.Scalar(other)
        elif isinstance(other, np.timedelta64):
            other_time_unit = cudf.utils.dtypes.get_time_unit(other)

            if other_time_unit not in ("s", "ms", "ns", "us"):
                other = other.astype("timedelta64[s]")

            if np.isnat(other):
                return cudf.Scalar(None, dtype=other.dtype)

            return cudf.Scalar(other)
        elif other is None:
            return cudf.Scalar(other, dtype=self.dtype)
        else:
            raise TypeError(f"cannot normalize {type(other)}")

    @property
    def as_numerical(self) -> "cudf.core.column.NumericalColumn":
        return cast(
            "cudf.core.column.NumericalColumn",
            column.build_column(
                data=self.base_data,
                dtype=np.int64,
                mask=self.base_mask,
                offset=self.offset,
                size=self.size,
            ),
        )

    @property
    def __cuda_array_interface__(self) -> Mapping[builtins.str, Any]:
        output = {
            "shape": (len(self),),
            "strides": (self.dtype.itemsize,),
            "typestr": self.dtype.str,
            "data": (self.data_ptr, False),
            "version": 1,
        }

        if self.nullable and self.has_nulls():

            # Create a simple Python object that exposes the
            # `__cuda_array_interface__` attribute here since we need to modify
            # some of the attributes from the numba device array
            mask = SimpleNamespace(
                __cuda_array_interface__={
                    "shape": (len(self),),
                    "typestr": "<t1",
                    "data": (self.mask_ptr, True),
                    "version": 1,
                }
            )
            output["mask"] = mask

        return output

    def as_datetime_column(self, dtype: Dtype, **kwargs) -> DatetimeColumn:
        dtype = cudf.dtype(dtype)
        if dtype == self.dtype:
            return self
        return libcudf.unary.cast(self, dtype=dtype)

    def as_timedelta_column(
        self, dtype: Dtype, **kwargs
    ) -> "cudf.core.column.TimeDeltaColumn":
        raise TypeError(
            f"cannot astype a datetimelike from {self.dtype} to {dtype}"
        )

    def as_numerical_column(
        self, dtype: Dtype, **kwargs
    ) -> "cudf.core.column.NumericalColumn":
        return cast(
            "cudf.core.column.NumericalColumn", self.as_numerical.astype(dtype)
        )

    def as_string_column(
        self, dtype: Dtype, format=None, **kwargs
    ) -> "cudf.core.column.StringColumn":
        if format is None:
            format = _dtype_to_format_conversion.get(
                self.dtype.name, "%Y-%m-%d %H:%M:%S"
            )
        if format in _DATETIME_SPECIAL_FORMATS:
            names = as_column(_DATETIME_NAMES)
        else:
            names = cudf.core.column.column_empty(
                0, dtype="object", masked=False
            )
        if len(self) > 0:
            return string._datetime_to_str_typecast_functions[
                cudf.dtype(self.dtype)
            ](self, format, names)
        else:
            return cast(
                "cudf.core.column.StringColumn",
                column.column_empty(0, dtype="object", masked=False),
            )

<<<<<<< HEAD
    def _default_na_value(self) -> DatetimeLikeScalar:
        """Returns the default NA value for this column"""
        return np.datetime64("nat", self.time_unit)

    def mean(
        self, skipna=None, min_count: int = 0, dtype=np.float64
    ) -> ScalarLike:
=======
    def mean(self, skipna=None, dtype=np.float64) -> ScalarLike:
>>>>>>> eb71b1ff
        return pd.Timestamp(
            self.as_numerical.mean(
                skipna=skipna, min_count=min_count, dtype=dtype
            ),
            unit=self.time_unit,
        )

    def std(
        self,
        skipna: bool = None,
        min_count: int = 0,
        dtype: Dtype = np.float64,
        ddof: int = 1,
    ) -> pd.Timedelta:
        return pd.Timedelta(
            self.as_numerical.std(
                skipna=skipna, min_count=min_count, dtype=dtype, ddof=ddof
            )
            * _numpy_to_pandas_conversion[self.time_unit],
        )

    def median(self, skipna: bool = None) -> pd.Timestamp:
        return pd.Timestamp(
            self.as_numerical.median(skipna=skipna), unit=self.time_unit
        )

    def quantile(
        self, q: Union[float, Sequence[float]], interpolation: str, exact: bool
    ) -> ColumnBase:
        result = self.as_numerical.quantile(
            q=q, interpolation=interpolation, exact=exact
        )
        if isinstance(q, Number):
            return pd.Timestamp(result, unit=self.time_unit)
        return result.astype(self.dtype)

    def binary_operator(
        self,
        op: str,
        rhs: Union[ColumnBase, "cudf.Scalar"],
        reflect: bool = False,
    ) -> ColumnBase:
        if isinstance(rhs, cudf.DateOffset):
            return rhs._datetime_binop(self, op, reflect=reflect)
        lhs: Union[ScalarLike, ColumnBase] = self
        if op in ("eq", "ne", "lt", "gt", "le", "ge", "NULL_EQUALS"):
            out_dtype = cudf.dtype(np.bool_)  # type: Dtype
        elif op == "add" and pd.api.types.is_timedelta64_dtype(rhs.dtype):
            out_dtype = cudf.core.column.timedelta._timedelta_add_result_dtype(
                rhs, lhs
            )
        elif op == "sub" and pd.api.types.is_timedelta64_dtype(rhs.dtype):
            out_dtype = cudf.core.column.timedelta._timedelta_sub_result_dtype(
                rhs if reflect else lhs, lhs if reflect else rhs
            )
        elif op == "sub" and pd.api.types.is_datetime64_dtype(rhs.dtype):
            units = ["s", "ms", "us", "ns"]
            lhs_time_unit = cudf.utils.dtypes.get_time_unit(lhs)
            lhs_unit = units.index(lhs_time_unit)
            rhs_time_unit = cudf.utils.dtypes.get_time_unit(rhs)
            rhs_unit = units.index(rhs_time_unit)
            out_dtype = np.dtype(
                f"timedelta64[{units[max(lhs_unit, rhs_unit)]}]"
            )
        else:
            raise TypeError(
                f"Series of dtype {self.dtype} cannot perform "
                f" the operation {op}"
            )

        if reflect:
            lhs, rhs = rhs, lhs
        return libcudf.binaryop.binaryop(lhs, rhs, op, out_dtype)

    def fillna(
        self, fill_value: Any = None, method: str = None, dtype: Dtype = None
    ) -> DatetimeColumn:
        if fill_value is not None:
            if cudf.utils.utils._isnat(fill_value):
                return _fillna_natwise(self)
            if is_scalar(fill_value):
                if not isinstance(fill_value, cudf.Scalar):
                    fill_value = cudf.Scalar(fill_value, dtype=self.dtype)
            else:
                fill_value = column.as_column(fill_value, nan_as_null=False)

        return super().fillna(fill_value, method)

    def find_first_value(
        self, value: ScalarLike, closest: bool = False
    ) -> int:
        """
        Returns offset of first value that matches
        """
        value = pd.to_datetime(value)
        value = column.as_column(value, dtype=self.dtype).as_numerical[0]
        return self.as_numerical.find_first_value(value, closest=closest)

    def find_last_value(self, value: ScalarLike, closest: bool = False) -> int:
        """
        Returns offset of last value that matches
        """
        value = pd.to_datetime(value)
        value = column.as_column(value, dtype=self.dtype).as_numerical[0]
        return self.as_numerical.find_last_value(value, closest=closest)

    @property
    def is_unique(self) -> bool:
        return self.as_numerical.is_unique

    def isin(self, values: Sequence) -> ColumnBase:
        return cudf.core.tools.datetimes._isin_datetimelike(self, values)

    def can_cast_safely(self, to_dtype: Dtype) -> bool:
        if np.issubdtype(to_dtype, np.datetime64):

            to_res, _ = np.datetime_data(to_dtype)
            self_res, _ = np.datetime_data(self.dtype)

            max_int = np.iinfo(cudf.dtype("int64")).max

            max_dist = np.timedelta64(
                self.max().astype(cudf.dtype("int64"), copy=False), self_res
            )
            min_dist = np.timedelta64(
                self.min().astype(cudf.dtype("int64"), copy=False), self_res
            )

            self_delta_dtype = np.timedelta64(0, self_res).dtype

            if max_dist <= np.timedelta64(max_int, to_res).astype(
                self_delta_dtype
            ) and min_dist <= np.timedelta64(max_int, to_res).astype(
                self_delta_dtype
            ):
                return True
            else:
                return False
        elif to_dtype == cudf.dtype("int64") or to_dtype == cudf.dtype("O"):
            # can safely cast to representation, or string
            return True
        else:
            return False


def infer_format(element: str, **kwargs) -> str:
    """
    Infers datetime format from a string, also takes cares for `ms` and `ns`
    """
    fmt = _guess_datetime_format(element, **kwargs)

    if fmt is not None:
        return fmt

    element_parts = element.split(".")
    if len(element_parts) != 2:
        raise ValueError("Given date string not likely a datetime.")

    # There is possibility that the element is of following format
    # '00:00:03.333333 2016-01-01'
    second_parts = re.split(r"(\D+)", element_parts[1], maxsplit=1)
    subsecond_fmt = ".%" + str(len(second_parts[0])) + "f"

    first_part = _guess_datetime_format(element_parts[0], **kwargs)
    # For the case where first_part is '00:00:03'
    if first_part is None:
        tmp = "1970-01-01 " + element_parts[0]
        first_part = _guess_datetime_format(tmp, **kwargs).split(" ", 1)[1]
    if first_part is None:
        raise ValueError("Unable to infer the timestamp format from the data")

    if len(second_parts) > 1:
        # "Z" indicates Zulu time(widely used in aviation) - Which is
        # UTC timezone that currently cudf only supports. Having any other
        # unsupported timezone will let the code fail below
        # with a ValueError.
        second_parts.remove("Z")
        second_part = "".join(second_parts[1:])

        if len(second_part) > 1:
            # Only infer if second_parts is not an empty string.
            second_part = _guess_datetime_format(second_part, **kwargs)
    else:
        second_part = ""

    try:
        fmt = first_part + subsecond_fmt + second_part
    except Exception:
        raise ValueError("Unable to infer the timestamp format from the data")

    return fmt<|MERGE_RESOLUTION|>--- conflicted
+++ resolved
@@ -346,17 +346,9 @@
                 column.column_empty(0, dtype="object", masked=False),
             )
 
-<<<<<<< HEAD
-    def _default_na_value(self) -> DatetimeLikeScalar:
-        """Returns the default NA value for this column"""
-        return np.datetime64("nat", self.time_unit)
-
     def mean(
         self, skipna=None, min_count: int = 0, dtype=np.float64
     ) -> ScalarLike:
-=======
-    def mean(self, skipna=None, dtype=np.float64) -> ScalarLike:
->>>>>>> eb71b1ff
         return pd.Timestamp(
             self.as_numerical.mean(
                 skipna=skipna, min_count=min_count, dtype=dtype
