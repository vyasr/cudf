--- conflicted
+++ resolved
@@ -650,7 +650,6 @@
         read_csv(StringIO(buffer))
 
 
-<<<<<<< HEAD
 def test_csv_reader_filenotfound(tmpdir):
     fname = "non-existing-filename.csv"
 
@@ -662,7 +661,8 @@
     dname = tmpdir.mkdir("gdf_csv")
     with pytest.raises(FileNotFoundError):
         read_csv(str(dname))
-=======
+
+
 def test_csv_reader_carriage_return(tmpdir):
 
     fname = tmpdir.mkdir("gdf_csv").join("tmp_csvreader_file16.csv")
@@ -679,7 +679,6 @@
     for row in range(0, rows):
         assert(df['int1'][row] == row)
         assert(df['int2'][row] == 2 * row)
->>>>>>> 0657892a
 
 
 def test_csv_reader_bzip2_compression(tmpdir):
