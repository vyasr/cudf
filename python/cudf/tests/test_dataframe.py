--- conflicted
+++ resolved
@@ -1684,7 +1684,6 @@
                                   indices.to_array())
 
 
-<<<<<<< HEAD
 def test_numpy_non_contiguious():
     arr1 = np.random.sample([5000, 10])
     assert arr1.flags['C_CONTIGUOUS'] is True
@@ -1694,8 +1693,9 @@
 
     gdf = gd.DataFrame.from_pandas(df)
     assert_eq(gdf.to_pandas(), df)
-=======
 @pytest.mark.parametrize('num_elements', [0, 2, 10, 100])
+
+
 @pytest.mark.parametrize('null_type', [np.nan, None, 'mixed'])
 def test_series_all_null(num_elements, null_type):
     if null_type == 'mixed':
@@ -1712,5 +1712,4 @@
     expect = pd.Series(data).astype('float64')
     got = Series(data)
 
-    assert_eq(expect, got)
->>>>>>> c63c3fad
+    assert_eq(expect, got)