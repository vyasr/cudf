# Copyright (c) 2019-2020, NVIDIA CORPORATION.
import datetime
import datetime as dt
import re

import cupy as cp
import numpy as np
import pandas as pd
import pyarrow as pa
import pytest

import cudf
from cudf.core import DataFrame, Series
from cudf.core.index import DatetimeIndex
from cudf.tests.utils import DATETIME_TYPES, NUMERIC_TYPES, assert_eq


def data1():
    return pd.date_range("20010101", "20020215", freq="400h", name="times")


def data2():
    return pd.date_range("20010101", "20020215", freq="400h", name="times")


def timeseries_us_data():
    return pd.date_range(
        "2019-07-16 00:00:00",
        "2019-07-16 00:00:01",
        freq="5555us",
        name="times",
    )


def timestamp_ms_data():
    return pd.Series(
        [
            "2019-07-16 00:00:00.333",
            "2019-07-16 00:00:00.666",
            "2019-07-16 00:00:00.888",
        ]
    )


def timestamp_us_data():
    return pd.Series(
        [
            "2019-07-16 00:00:00.333333",
            "2019-07-16 00:00:00.666666",
            "2019-07-16 00:00:00.888888",
        ]
    )


def timestamp_ns_data():
    return pd.Series(
        [
            "2019-07-16 00:00:00.333333333",
            "2019-07-16 00:00:00.666666666",
            "2019-07-16 00:00:00.888888888",
        ]
    )


def numerical_data():
    return np.arange(1, 10)


fields = [
    "year",
    "month",
    "day",
    "hour",
    "minute",
    "second",
    "weekday",
    "dayofweek",
]


@pytest.mark.parametrize("data", [data1(), data2()])
def test_series(data):
    pd_data = pd.Series(data.copy())
    gdf_data = Series(pd_data)
    assert_eq(pd_data, gdf_data)


@pytest.mark.parametrize(
    "lhs_dtype",
    ["datetime64[s]", "datetime64[ms]", "datetime64[us]", "datetime64[ns]"],
)
@pytest.mark.parametrize(
    "rhs_dtype",
    ["datetime64[s]", "datetime64[ms]", "datetime64[us]", "datetime64[ns]"],
)
def test_datetime_series_binops_pandas(lhs_dtype, rhs_dtype):
    pd_data_1 = pd.Series(
        pd.date_range("20010101", "20020215", freq="400h", name="times")
    )
    pd_data_2 = pd.Series(
        pd.date_range("20010101", "20020215", freq="401h", name="times")
    )
    gdf_data_1 = Series(pd_data_1).astype(lhs_dtype)
    gdf_data_2 = Series(pd_data_2).astype(rhs_dtype)
    assert_eq(pd_data_1, gdf_data_1.astype("datetime64[ns]"))
    assert_eq(pd_data_2, gdf_data_2.astype("datetime64[ns]"))
    assert_eq(pd_data_1 < pd_data_2, gdf_data_1 < gdf_data_2)
    assert_eq(pd_data_1 > pd_data_2, gdf_data_1 > gdf_data_2)
    assert_eq(pd_data_1 == pd_data_2, gdf_data_1 == gdf_data_2)
    assert_eq(pd_data_1 <= pd_data_2, gdf_data_1 <= gdf_data_2)
    assert_eq(pd_data_1 >= pd_data_2, gdf_data_1 >= gdf_data_2)


@pytest.mark.parametrize(
    "lhs_dtype",
    ["datetime64[s]", "datetime64[ms]", "datetime64[us]", "datetime64[ns]"],
)
@pytest.mark.parametrize(
    "rhs_dtype",
    ["datetime64[s]", "datetime64[ms]", "datetime64[us]", "datetime64[ns]"],
)
def test_datetime_series_binops_numpy(lhs_dtype, rhs_dtype):
    pd_data_1 = pd.Series(
        pd.date_range("20010101", "20020215", freq="400h", name="times")
    )
    pd_data_2 = pd.Series(
        pd.date_range("20010101", "20020215", freq="401h", name="times")
    )
    gdf_data_1 = Series(pd_data_1).astype(lhs_dtype)
    gdf_data_2 = Series(pd_data_2).astype(rhs_dtype)
    np_data_1 = np.array(pd_data_1).astype(lhs_dtype)
    np_data_2 = np.array(pd_data_2).astype(rhs_dtype)
    np.testing.assert_equal(np_data_1, gdf_data_1.to_array())
    np.testing.assert_equal(np_data_2, gdf_data_2.to_array())
    np.testing.assert_equal(
        np.less(np_data_1, np_data_2), (gdf_data_1 < gdf_data_2).to_array()
    )
    np.testing.assert_equal(
        np.greater(np_data_1, np_data_2), (gdf_data_1 > gdf_data_2).to_array()
    )
    np.testing.assert_equal(
        np.equal(np_data_1, np_data_2), (gdf_data_1 == gdf_data_2).to_array()
    )
    np.testing.assert_equal(
        np.less_equal(np_data_1, np_data_2),
        (gdf_data_1 <= gdf_data_2).to_array(),
    )
    np.testing.assert_equal(
        np.greater_equal(np_data_1, np_data_2),
        (gdf_data_1 >= gdf_data_2).to_array(),
    )


@pytest.mark.parametrize("data", [data1(), data2()])
def test_dt_ops(data):
    pd_data = pd.Series(data.copy())
    gdf_data = Series(data.copy())

    assert_eq(pd_data == pd_data, gdf_data == gdf_data)
    assert_eq(pd_data < pd_data, gdf_data < gdf_data)
    assert_eq(pd_data > pd_data, gdf_data > gdf_data)


# libgdf doesn't respect timezones
@pytest.mark.parametrize("data", [data1()])
@pytest.mark.parametrize("field", fields)
def test_dt_series(data, field):
    pd_data = pd.Series(data.copy())
    gdf_data = Series(pd_data)
    base = getattr(pd_data.dt, field)
    test = getattr(gdf_data.dt, field).to_pandas().astype("int64")
    assert_eq(base, test)


@pytest.mark.parametrize("data", [data1()])
@pytest.mark.parametrize("field", fields)
def test_dt_index(data, field):
    pd_data = data.copy()
    gdf_data = DatetimeIndex(pd_data)
    assert_eq(getattr(gdf_data, field), getattr(pd_data, field))


def test_setitem_datetime():
    df = DataFrame()
    df["date"] = pd.date_range("20010101", "20010105").values
    assert np.issubdtype(df.date.dtype, np.datetime64)


def test_sort_datetime():
    df = pd.DataFrame()
    df["date"] = np.array(
        [
            np.datetime64("2016-11-20"),
            np.datetime64("2020-11-20"),
            np.datetime64("2019-11-20"),
            np.datetime64("1918-11-20"),
            np.datetime64("2118-11-20"),
        ]
    )
    df["vals"] = np.random.sample(len(df["date"]))

    gdf = cudf.from_pandas(df)

    s_df = df.sort_values(by="date")
    s_gdf = gdf.sort_values(by="date")

    assert_eq(s_df, s_gdf)


def test_issue_165():
    df_pandas = pd.DataFrame()
    start_date = dt.datetime.strptime("2000-10-21", "%Y-%m-%d")
    data = [(start_date + dt.timedelta(days=x)) for x in range(6)]
    df_pandas["dates"] = data
    df_pandas["num"] = [1, 2, 3, 4, 5, 6]
    df_cudf = DataFrame.from_pandas(df_pandas)

    base = df_pandas.query("dates==@start_date")
    test = df_cudf.query("dates==@start_date")
    assert_eq(base, test)
    assert len(test) > 0

    mask = df_cudf.dates == start_date
    base_mask = df_pandas.dates == start_date
    assert_eq(mask, base_mask, check_names=False)
    assert mask.to_pandas().sum() > 0

    start_date_ts = pd.Timestamp(start_date)
    test = df_cudf.query("dates==@start_date_ts")
    base = df_pandas.query("dates==@start_date_ts")
    assert_eq(base, test)
    assert len(test) > 0

    mask = df_cudf.dates == start_date_ts
    base_mask = df_pandas.dates == start_date_ts
    assert_eq(mask, base_mask, check_names=False)
    assert mask.to_pandas().sum() > 0

    start_date_np = np.datetime64(start_date_ts, "ns")
    test = df_cudf.query("dates==@start_date_np")
    base = df_pandas.query("dates==@start_date_np")
    assert_eq(base, test)
    assert len(test) > 0

    mask = df_cudf.dates == start_date_np
    base_mask = df_pandas.dates == start_date_np
    assert_eq(mask, base_mask, check_names=False)
    assert mask.to_pandas().sum() > 0


@pytest.mark.parametrize("data", [data1(), data2()])
@pytest.mark.parametrize("dtype", NUMERIC_TYPES)
def test_typecast_from_datetime(data, dtype):
    pd_data = pd.Series(data.copy())
    np_data = np.array(pd_data)
    gdf_data = Series(pd_data)

    np_casted = np_data.astype(dtype)
    gdf_casted = gdf_data.astype(dtype)

    np.testing.assert_equal(np_casted, gdf_casted.to_array())


@pytest.mark.parametrize("data", [data1(), data2()])
@pytest.mark.parametrize(
    "dtype",
    ["datetime64[s]", "datetime64[ms]", "datetime64[us]", "datetime64[ns]"],
)
def test_typecast_from_datetime_to_int64_to_datetime(data, dtype):
    pd_data = pd.Series(data.copy())
    np_data = np.array(pd_data)
    gdf_data = Series(pd_data)

    np_casted = np_data.astype(np.int64).astype(dtype)
    gdf_casted = gdf_data.astype(np.int64).astype(dtype)

    np.testing.assert_equal(np_casted, gdf_casted.to_array())


@pytest.mark.parametrize("data", [timeseries_us_data()])
@pytest.mark.parametrize(
    "dtype",
    ["datetime64[s]", "datetime64[ms]", "datetime64[us]", "datetime64[ns]"],
)
def test_typecast_to_different_datetime_resolutions(data, dtype):
    pd_data = pd.Series(data.copy())
    np_data = np.array(pd_data).astype(dtype)
    gdf_series = Series(pd_data).astype(dtype)
    np.testing.assert_equal(np_data, gdf_series.to_array())


@pytest.mark.parametrize(
    "data", [timestamp_ms_data(), timestamp_us_data(), timestamp_ns_data()]
)
@pytest.mark.parametrize(
    "dtype",
    ["datetime64[s]", "datetime64[ms]", "datetime64[us]", "datetime64[ns]"],
)
def test_string_timstamp_typecast_to_different_datetime_resolutions(
    data, dtype
):
    pd_sr = data
    gdf_sr = cudf.Series.from_pandas(pd_sr)

    expect = pd_sr.values.astype(dtype)
    got = gdf_sr.astype(dtype).values_host

    np.testing.assert_equal(expect, got)


@pytest.mark.parametrize("data", [numerical_data()])
@pytest.mark.parametrize("from_dtype", NUMERIC_TYPES)
@pytest.mark.parametrize(
    "to_dtype",
    ["datetime64[s]", "datetime64[ms]", "datetime64[us]", "datetime64[ns]"],
)
def test_typecast_to_datetime(data, from_dtype, to_dtype):
    np_data = data.astype(from_dtype)
    gdf_data = Series(np_data)

    np_casted = np_data.astype(to_dtype)
    gdf_casted = gdf_data.astype(to_dtype)

    np.testing.assert_equal(np_casted, gdf_casted.to_array())


@pytest.mark.parametrize("data", [numerical_data()])
@pytest.mark.parametrize("from_dtype", NUMERIC_TYPES)
@pytest.mark.parametrize(
    "to_dtype",
    ["datetime64[s]", "datetime64[ms]", "datetime64[us]", "datetime64[ns]"],
)
def test_typecast_to_from_datetime(data, from_dtype, to_dtype):
    np_data = data.astype(from_dtype)
    gdf_data = Series(np_data)

    np_casted = np_data.astype(to_dtype).astype(from_dtype)
    gdf_casted = gdf_data.astype(to_dtype).astype(from_dtype)

    np.testing.assert_equal(np_casted, gdf_casted.to_array())


@pytest.mark.parametrize("data", [numerical_data()])
@pytest.mark.parametrize(
    "from_dtype",
    ["datetime64[s]", "datetime64[ms]", "datetime64[us]", "datetime64[ns]"],
)
@pytest.mark.parametrize(
    "to_dtype",
    ["datetime64[s]", "datetime64[ms]", "datetime64[us]", "datetime64[ns]"],
)
def test_typecast_from_datetime_to_datetime(data, from_dtype, to_dtype):
    np_data = data.astype(from_dtype)
    gdf_col = Series(np_data)._column

    np_casted = np_data.astype(to_dtype)
    gdf_casted = gdf_col.astype(to_dtype)

    np.testing.assert_equal(np_casted, gdf_casted.to_array())


@pytest.mark.parametrize("data", [numerical_data()])
@pytest.mark.parametrize("nulls", ["some", "all"])
def test_to_from_pandas_nulls(data, nulls):
    pd_data = pd.Series(data.copy().astype("datetime64[ns]"))
    if nulls == "some":
        # Fill half the values with NaT
        pd_data[list(range(0, len(pd_data), 2))] = np.datetime64("nat", "ns")
    elif nulls == "all":
        # Fill all the values with NaT
        pd_data[:] = np.datetime64("nat", "ns")
    gdf_data = Series.from_pandas(pd_data)

    expect = pd_data
    got = gdf_data.to_pandas()

    assert_eq(expect, got)


@pytest.mark.parametrize(
    "dtype",
    ["datetime64[s]", "datetime64[ms]", "datetime64[us]", "datetime64[ns]"],
)
def test_datetime_to_arrow(dtype):
    timestamp = (
        cudf.datasets.timeseries(
            start="2000-01-01", end="2000-01-02", freq="3600s", dtypes={}
        )
        .reset_index()["timestamp"]
        .reset_index(drop=True)
    )
    gdf = DataFrame({"timestamp": timestamp.astype(dtype)})
    assert_eq(gdf, DataFrame.from_arrow(gdf.to_arrow(preserve_index=False)))


@pytest.mark.parametrize(
    "data",
    [
        [],
        pd.Series(pd.date_range("2010-01-01", "2010-02-01")),
        pd.Series([None, None], dtype="datetime64[ns]"),
    ],
)
@pytest.mark.parametrize(
    "nulls", ["none", pytest.param("some", marks=pytest.mark.xfail)]
)
def test_datetime_unique(data, nulls):
    psr = pd.Series(data)

    print(data)
    print(nulls)

    if len(data) > 0:
        if nulls == "some":
            p = np.random.randint(0, len(data), 2)
            psr[p] = None

    gsr = cudf.from_pandas(psr)
    expected = psr.unique()
    got = gsr.unique()

    assert_eq(pd.Series(expected), got.to_pandas())


@pytest.mark.parametrize(
    "data",
    [
        [],
        pd.Series(pd.date_range("2010-01-01", "2010-02-01")),
        pd.Series([None, None], dtype="datetime64[ns]"),
    ],
)
@pytest.mark.parametrize("nulls", ["none", "some"])
def test_datetime_nunique(data, nulls):
    psr = pd.Series(data)

    if len(data) > 0:
        if nulls == "some":
            p = np.random.randint(0, len(data), 2)
            psr[p] = None

    gsr = cudf.from_pandas(psr)
    expected = psr.nunique()
    got = gsr.nunique()
    assert_eq(got, expected)


testdata = [
    (
        Series(
            ["2018-01-01", None, "2019-01-31", None, "2018-01-01"],
            dtype="datetime64[ms]",
        ),
        True,
    ),
    (
        Series(
            [
                "2018-01-01",
                "2018-01-02",
                "2019-01-31",
                "2018-03-01",
                "2018-01-01",
            ],
            dtype="datetime64[ms]",
        ),
        False,
    ),
    (
        Series(
            np.array(
                ["2018-01-01", None, "2019-12-30"], dtype="datetime64[ms]"
            )
        ),
        True,
    ),
]


@pytest.mark.parametrize("data, expected", testdata)
def test_datetime_has_null_test(data, expected):
    pd_data = data.to_pandas()
    count = pd_data.notna().value_counts()
    expected_count = 0
    if False in count.keys():
        expected_count = count[False]

    assert_eq(expected, data.has_nulls)
    assert_eq(expected_count, data.null_count)


def test_datetime_has_null_test_pyarrow():
    data = Series(
        pa.array(
            [0, np.iinfo("int64").min, np.iinfo("int64").max, None],
            type=pa.timestamp("ns"),
        )
    )
    expected = True
    expected_count = 1

    assert_eq(expected, data.has_nulls)
    assert_eq(expected_count, data.null_count)


def test_datetime_dataframe():
    data = {
        "timearray": np.array(
            [0, 1, None, 2, 20, None, 897], dtype="datetime64[ms]"
        )
    }
    gdf = cudf.DataFrame(data)
    pdf = pd.DataFrame(data)

    assert_eq(pdf, gdf)

    assert_eq(pdf.dropna(), gdf.dropna())

    assert_eq(pdf.isnull(), gdf.isnull())

    data = np.array([0, 1, None, 2, 20, None, 897], dtype="datetime64[ms]")
    gs = cudf.Series(data)
    ps = pd.Series(data)

    assert_eq(ps, gs)

    assert_eq(ps.dropna(), gs.dropna())

    assert_eq(ps.isnull(), gs.isnull())


@pytest.mark.parametrize(
    "data",
    [
        None,
        [],
        pd.Series([]),
        pd.Index([]),
        pd.Series([1, 2, 3]),
        pd.Series([0, 1, -1]),
        pd.Series([0, 1, -1, 100.3, 200, 47637289]),
        pd.Series(["2012-10-11", "2010-01-01", "2016-07-07", "2014-02-02"]),
        [1, 2, 3, 100, -123, -1, 0, 1000000000000679367],
        pd.DataFrame({"year": [2015, 2016], "month": [2, 3], "day": [4, 5]}),
        pd.DataFrame(
            {"year": ["2015", "2016"], "month": ["2", "3"], "day": [4, 5]}
        ),
        pd.DataFrame(
            {
                "year": [2015, 2016],
                "month": [2, 3],
                "day": [4, 5],
                "minute": [1, 100],
                "second": [90, 10],
                "hour": [1, 0.5],
            },
            index=["a", "b"],
        ),
        pd.DataFrame(
            {
                "year": [],
                "month": [],
                "day": [],
                "minute": [],
                "second": [],
                "hour": [],
            },
        ),
        ["2012-10-11", "2010-01-01", "2016-07-07", "2014-02-02"],
        pd.Index([1, 2, 3, 4]),
        pd.DatetimeIndex(
            ["1970-01-01 00:00:00.000000001", "1970-01-01 00:00:00.000000002"],
            dtype="datetime64[ns]",
            freq=None,
        ),
        pd.DatetimeIndex([], dtype="datetime64[ns]", freq=None,),
        pd.Series([1, 2, 3]).astype("datetime64[ns]"),
        pd.Series([1, 2, 3]).astype("datetime64[us]"),
        pd.Series([1, 2, 3]).astype("datetime64[ms]"),
        pd.Series([1, 2, 3]).astype("datetime64[s]"),
        pd.Series([1, 2, 3]).astype("datetime64[D]"),
        1,
        100,
        17,
        53.638435454,
        np.array([1, 10, 15, 478925, 2327623467]),
        np.array([0.3474673, -10, 15, 478925.34345, 2327623467]),
    ],
)
@pytest.mark.parametrize("dayfirst", [True, False])
@pytest.mark.parametrize("infer_datetime_format", [True, False])
def test_cudf_to_datetime(data, dayfirst, infer_datetime_format):
    pd_data = data
    if isinstance(pd_data, (pd.Series, pd.DataFrame, pd.Index)):
        gd_data = cudf.from_pandas(pd_data)
    else:
        if type(pd_data).__module__ == np.__name__:
            gd_data = cp.array(pd_data)
        else:
            gd_data = pd_data

    expected = pd.to_datetime(
        pd_data, dayfirst=dayfirst, infer_datetime_format=infer_datetime_format
    )
    actual = cudf.to_datetime(
        gd_data, dayfirst=dayfirst, infer_datetime_format=infer_datetime_format
    )

    assert_eq(actual, expected)


@pytest.mark.parametrize(
    "data",
    [
        "2",
        ["1", "2", "3"],
        ["1/1/1", "2/2/2", "1"],
        pd.Series([1, 2, 3], dtype="timedelta64[ns]"),
        pd.DataFrame(
            {
                "year": [2015, 2016],
                "month": [2, 3],
                "day": [4, 5],
                "minute": [1, 100],
                "second": [90, 10],
                "hour": [1, 0],
                "blablacol": [1, 1],
            }
        ),
        pd.DataFrame(
            {
                "month": [2, 3],
                "day": [4, 5],
                "minute": [1, 100],
                "second": [90, 10],
                "hour": [1, 0],
            }
        ),
    ],
)
def test_to_datetime_errors(data):
    pd_data = data
    if isinstance(pd_data, (pd.Series, pd.DataFrame, pd.Index)):
        gd_data = cudf.from_pandas(pd_data)
    else:
        gd_data = pd_data

    try:
        pd.to_datetime(pd_data)
    except Exception as e:
        with pytest.raises(type(e), match=re.escape(str(e))):
            cudf.to_datetime(gd_data)
    else:
        raise AssertionError("Was expecting `pd.to_datetime` to fail")


def test_to_datetime_not_implemented():

    with pytest.raises(NotImplementedError):
        cudf.to_datetime([], exact=False)

    with pytest.raises(NotImplementedError):
        cudf.to_datetime([], origin="julian")

    with pytest.raises(NotImplementedError):
        cudf.to_datetime([], yearfirst=True)


@pytest.mark.parametrize(
    "data",
    [
        1,
        [],
        pd.Series([]),
        pd.Index([]),
        pd.Series([1, 2, 3]),
        pd.Series([1, 2.4, 3]),
        pd.Series([0, 1, -1]),
        pd.Series([0, 1, -1, 100, 200, 47637]),
        [10, 12, 1200, 15003],
        pd.DatetimeIndex([], dtype="datetime64[ns]", freq=None,),
        pd.Index([1, 2, 3, 4]),
    ],
)
@pytest.mark.parametrize("unit", ["D", "s", "ms", "us", "ns"])
def test_to_datetime_units(data, unit):
    pd_data = data
    if isinstance(pd_data, (pd.Series, pd.DataFrame, pd.Index)):
        gd_data = cudf.from_pandas(pd_data)
    else:
        gd_data = pd_data

    expected = pd.to_datetime(pd_data, unit=unit)
    actual = cudf.to_datetime(gd_data, unit=unit)

    assert_eq(actual, expected)


@pytest.mark.parametrize(
    "data,format",
    [
        ("2012-10-11", None),
        ("2012-10-11", "%Y-%m-%d"),
        ("2012-10-11", "%Y-%d-%m"),
        (["2012-10-11", "2010-01-01", "2016-07-07", "2014-02-02"], None),
        (["2012-10-11", "2010-01-01", "2016-07-07", "2014-02-02"], "%Y-%m-%d"),
        (["2012-10-11", "2010-01-01", "2016-07-07", "2014-02-02"], "%Y-%d-%m"),
        (["10-11-2012", "01-01-2010", "07-07-2016", "02-02-2014"], "%m-%d-%Y"),
        (["10-11-2012", "01-01-2010", "07-07-2016", "02-02-2014"], "%d-%m-%Y"),
        (["10-11-2012", "01-01-2010", "07-07-2016", "02-02-2014"], None),
        (["2012/10/11", "2010/01/01", "2016/07/07", "2014/02/02"], None),
        (["2012/10/11", "2010/01/01", "2016/07/07", "2014/02/02"], "%Y/%m/%d"),
        (["2012/10/11", "2010/01/01", "2016/07/07", "2014/02/02"], "%Y/%d/%m"),
        (["10/11/2012", "01/01/2010", "07/07/2016", "02/02/2014"], "%m/%d/%Y"),
        (["10/11/2012", "01/01/2010", "07/07/2016", "02/02/2014"], "%d/%m/%Y"),
        (["10/11/2012", "01/01/2010", "07/07/2016", "02/02/2014"], None),
        (pd.Series([2015, 2020, 2021]), "%Y"),
        pytest.param(
            pd.Series(["1", "2", "1"]),
            "%m",
            marks=pytest.mark.xfail(
                reason="https://github.com/rapidsai/cudf/issues/6109"
                "https://github.com/pandas-dev/pandas/issues/35934"
            ),
        ),
        pytest.param(
            pd.Series(["14", "20", "10"]),
            "%d",
            marks=pytest.mark.xfail(
                reason="https://github.com/rapidsai/cudf/issues/6109"
                "https://github.com/pandas-dev/pandas/issues/35934"
            ),
        ),
        (pd.Series([2015, 2020.0, 2021.2]), "%Y"),
    ],
)
@pytest.mark.parametrize("infer_datetime_format", [True, False])
def test_to_datetime_format(data, format, infer_datetime_format):
    pd_data = data
    if isinstance(pd_data, (pd.Series, pd.DataFrame, pd.Index)):
        gd_data = cudf.from_pandas(pd_data)
    else:
        gd_data = pd_data

    expected = pd.to_datetime(
        pd_data, format=format, infer_datetime_format=infer_datetime_format
    )
    actual = cudf.to_datetime(
        gd_data, format=format, infer_datetime_format=infer_datetime_format
    )

    assert_eq(actual, expected)


def test_datetime_can_cast_safely():

    sr = cudf.Series(
        ["1679-01-01", "2000-01-31", "2261-01-01"], dtype="datetime64[ms]"
    )
    assert sr._column.can_cast_safely(np.dtype("datetime64[ns]"))

    sr = cudf.Series(
        ["1677-01-01", "2000-01-31", "2263-01-01"], dtype="datetime64[ms]"
    )

    assert sr._column.can_cast_safely(np.dtype("datetime64[ns]")) is False


# Cudf autocasts unsupported time_units
@pytest.mark.parametrize(
    "dtype",
    ["datetime64[D]", "datetime64[W]", "datetime64[M]", "datetime64[Y]"],
)
def test_datetime_array_timeunit_cast(dtype):
    testdata = np.array(
        [
            np.datetime64("2016-11-20"),
            np.datetime64("2020-11-20"),
            np.datetime64("2019-11-20"),
            np.datetime64("1918-11-20"),
            np.datetime64("2118-11-20"),
        ],
        dtype=dtype,
    )

    gs = Series(testdata)
    ps = pd.Series(testdata)

    assert_eq(ps, gs)

    gdf = DataFrame()
    gdf["a"] = np.arange(5)
    gdf["b"] = testdata

    pdf = pd.DataFrame()
    pdf["a"] = np.arange(5)
    pdf["b"] = testdata
    assert_eq(pdf, gdf)


@pytest.mark.parametrize("timeunit", ["D", "W", "M", "Y"])
def test_datetime_scalar_timeunit_cast(timeunit):
    testscalar = np.datetime64("2016-11-20", timeunit)

    gs = Series(testscalar)
    ps = pd.Series(testscalar)
    assert_eq(ps, gs)

    gdf = DataFrame()
    gdf["a"] = np.arange(5)
    gdf["b"] = testscalar

    pdf = pd.DataFrame()
    pdf["a"] = np.arange(5)
    pdf["b"] = testscalar

    assert_eq(pdf, gdf)


@pytest.mark.parametrize(
    "data",
    [
        ["2001-01-01", "2002-02-02", "2000-01-05", "NaT"],
        ["2001-01-01", "2002-02-02", "2000-01-05", None],
        [None, None, None, None, None],
    ],
)
@pytest.mark.parametrize("dtype", DATETIME_TYPES)
def test_str_null_to_datetime(data, dtype):
    psr = pd.Series(data)
    gsr = Series(data)

    assert_eq(psr.astype(dtype), gsr.astype(dtype))


def test_str_to_datetime_error():
    psr = pd.Series(["2001-01-01", "2002-02-02", "2000-01-05", "None"])
    gsr = Series(["2001-01-01", "2002-02-02", "2000-01-05", "None"])

    try:
        psr.astype("datetime64[s]")
    except Exception:
        with pytest.raises(ValueError):
            gsr.astype("datetime64[s]")
    else:
        raise AssertionError("Expected psr.astype('datetime64[s]') to fail")


@pytest.mark.parametrize(
    "data",
    [
        [1, 2, 3, 4, 10, 100, 20000],
        [None] * 7,
        [10, 20, 30, None, 100, 200, None],
        [3223.234, 342.2332, 23423.23, 3343.23324, 23432.2323, 242.23, 233],
    ],
)
@pytest.mark.parametrize(
    "other",
    [
        [1, 2, 3, 4, 10, 100, 20000],
        [None] * 7,
        [10, 20, 30, None, 100, 200, None],
        [3223.234, 342.2332, 23423.23, 3343.23324, 23432.2323, 242.23, 233],
        np.datetime64("2005-02"),
        np.datetime64("2005-02-25"),
        np.datetime64("2005-02-25T03:30"),
        np.datetime64("nat"),
    ],
)
@pytest.mark.parametrize("data_dtype", DATETIME_TYPES)
@pytest.mark.parametrize("other_dtype", DATETIME_TYPES)
def test_datetime_subtract(data, other, data_dtype, other_dtype):

    gsr = cudf.Series(data, dtype=data_dtype)
    psr = gsr.to_pandas()

    if isinstance(other, np.datetime64):
        gsr_other = other
        psr_other = other
    else:
        gsr_other = cudf.Series(other, dtype=other_dtype)
        psr_other = gsr_other.to_pandas()

    expected = psr - psr_other
    actual = gsr - gsr_other

    assert_eq(expected, actual)

    expected = psr_other - psr
    actual = gsr_other - gsr

    assert_eq(expected, actual)


@pytest.mark.parametrize(
    "data",
    [
        [1000000, 200000, 3000000],
        [1000000, 200000, None],
        [],
        [None],
        [None, None, None, None, None],
        [12, 12, 22, 343, 4353534, 435342],
        np.array([10, 20, 30, None, 100]),
        cp.asarray([10, 20, 30, 100]),
        [1000000, 200000, 3000000],
        [1000000, 200000, None],
        [1],
        [12, 11, 232, 223432411, 2343241, 234324, 23234],
        [12, 11, 2.32, 2234.32411, 2343.241, 23432.4, 23234],
        [1.321, 1132.324, 23223231.11, 233.41, 0.2434, 332, 323],
        [12, 11, 2.32, 2234.32411, 2343.241, 23432.4, 23234],
    ],
)
@pytest.mark.parametrize(
    "other_scalars",
    [
        datetime.timedelta(days=768),
        datetime.timedelta(seconds=768),
        datetime.timedelta(microseconds=7),
        datetime.timedelta(minutes=447),
        datetime.timedelta(hours=447),
        datetime.timedelta(weeks=734),
        np.timedelta64(4, "s"),
        np.timedelta64(456, "D"),
        np.timedelta64(46, "h"),
        np.timedelta64("nat"),
        np.timedelta64(1, "s"),
        np.timedelta64(1, "ms"),
        np.timedelta64(1, "us"),
        np.timedelta64(1, "ns"),
    ],
)
@pytest.mark.parametrize("dtype", DATETIME_TYPES)
@pytest.mark.parametrize(
    "op", ["add", "sub"],
)
def test_datetime_series_ops_with_scalars(data, other_scalars, dtype, op):
    gsr = cudf.Series(data=data, dtype=dtype)
    psr = gsr.to_pandas()

    if op == "add":
        expected = psr + other_scalars
        actual = gsr + other_scalars
    elif op == "sub":
        expected = psr - other_scalars
        actual = gsr - other_scalars

    assert_eq(expected, actual)

    if op == "add":
        expected = other_scalars + psr
        actual = other_scalars + gsr

        assert_eq(expected, actual)

    elif op == "sub":
        with pytest.raises(TypeError):
            expected = other_scalars - psr
        with pytest.raises(TypeError):
            actual = other_scalars - gsr


def test_datetime_invalid_ops():
    sr = cudf.Series([1, 2, 3], dtype="datetime64[ns]")
    psr = sr.to_pandas()

    try:
        psr + pd.Timestamp(1513393355.5, unit="s")
    except TypeError:
        with pytest.raises(TypeError):
            sr + pd.Timestamp(1513393355.5, unit="s")
    else:
        raise AssertionError("Expected psr + pd.Timestamp to fail")

    try:
        psr / pd.Timestamp(1513393355.5, unit="s")
    except TypeError:
        with pytest.raises(TypeError):
            sr / pd.Timestamp(1513393355.5, unit="s")
    else:
        raise AssertionError("Expected psr / pd.Timestamp to fail")

    try:
        psr + psr
    except TypeError:
        with pytest.raises(TypeError):
            sr + sr
    else:
        raise AssertionError("Expected psr + psr to fail")

    try:
        psr // psr
    except TypeError:
        with pytest.raises(TypeError):
            sr // sr
    else:
        raise AssertionError("Expected psr // psr to fail")

    try:
        psr // pd.Timestamp(1513393355.5, unit="s")
    except TypeError:
        with pytest.raises(TypeError):
            sr // pd.Timestamp(1513393355.5, unit="s")
    else:
        raise AssertionError("Expected psr // pd.Timestamp to fail")

    try:
        psr + 1
    except TypeError:
        with pytest.raises(TypeError):
            sr + 1
    else:
        raise AssertionError("Expected psr + 1 to fail")

    try:
        psr / "a"
    except TypeError:
        with pytest.raises(TypeError):
            sr / "a"
    else:
        raise AssertionError("Expected psr / 'a' to fail")

    try:
        psr * 1
    except TypeError:
        with pytest.raises(TypeError):
            sr * 1
    else:
        raise AssertionError("Expected psr * 1 to fail")


@pytest.mark.parametrize(
    "data",
    [
        [],
        [1, 2, 3],
        [None, 1, 10, 11, None],
        [None, None, None, None, None],
        [None],
    ],
)
@pytest.mark.parametrize("dtype", DATETIME_TYPES)
@pytest.mark.parametrize(
    "fill_value",
    [
        np.datetime64("2005-02"),
        np.datetime64("2005-02-25"),
        np.datetime64("2005-02-25T03:30"),
        np.datetime64("nat"),
    ],
)
def test_datetime_fillna(data, dtype, fill_value):
    sr = cudf.Series(data, dtype=dtype)
    psr = sr.to_pandas()

    expected = psr.dropna()
    actual = sr.dropna()

    assert_eq(expected, actual)

    expected = psr.fillna(fill_value)
    actual = sr.fillna(fill_value)

    assert_eq(expected, actual)

    expected = expected.dropna()
    actual = actual.dropna()

    assert_eq(expected, actual)


@pytest.mark.parametrize(
    "data", [[1, 2, 3, None], [], [100121, 1221312, 321312321, 1232131223]]
)
@pytest.mark.parametrize("dtype", DATETIME_TYPES)
@pytest.mark.parametrize(
    "date_format", ["%d - %m", "%y/%H", "%Y", "%I - %M / %S", "%f", "%j", "%p"]
)
def test_datetime_strftime(data, dtype, date_format):
    gsr = cudf.Series(data, dtype=dtype)
    psr = gsr.to_pandas()

    expected = psr.dt.strftime(date_format=date_format)
    actual = gsr.dt.strftime(date_format=date_format)

    assert_eq(expected, actual)


@pytest.mark.parametrize(
    "date_format",
    [
        "%a",
        "%A",
        "%w",
        "%b",
        "%B",
        "%U",
        "%W",
        "%c",
        "%x",
        "%X",
        "%G",
        "%u",
        "%V",
    ],
)
def test_datetime_strftime_not_implemented_formats(date_format):
    gsr = cudf.Series([1, 2, 3], dtype="datetime64[ms]")

    with pytest.raises(NotImplementedError):
        gsr.dt.strftime(date_format=date_format)


<<<<<<< HEAD
@pytest.mark.parametrize("op", ["max", "min"])
@pytest.mark.parametrize(
    "data",
    [
        [],
        [1, 2, 3, 100],
        [10, None, 100, None, None],
        [None, None, None],
        [1231],
    ],
)
@pytest.mark.parametrize("dtype", DATETIME_TYPES)
def test_datetime_reductions(data, op, dtype):
    sr = cudf.Series(data, dtype=dtype)
    psr = sr.to_pandas()

    actual = getattr(sr, op)()
    expected = getattr(psr, op)()

    if np.isnat(expected.to_numpy()) and np.isnat(actual):
        assert True
    else:
        assert_eq(expected.to_numpy(), actual)
=======
@pytest.mark.parametrize(
    "data",
    [
        np.datetime_as_string(
            np.arange("2002-10-27T04:30", 4 * 60, 60, dtype="M8[m]"),
            timezone="UTC",
        ),
        np.datetime_as_string(
            np.arange("2002-10-27T04:30", 10 * 60, 1, dtype="M8[m]"),
            timezone="UTC",
        ),
        np.datetime_as_string(
            np.arange("2002-10-27T04:30", 10 * 60, 1, dtype="M8[ns]"),
            timezone="UTC",
        ),
        np.datetime_as_string(
            np.arange("2002-10-27T04:30", 10 * 60, 1, dtype="M8[us]"),
            timezone="UTC",
        ),
        np.datetime_as_string(
            np.arange("2002-10-27T04:30", 4 * 60, 60, dtype="M8[s]"),
            timezone="UTC",
        ),
    ],
)
@pytest.mark.parametrize("dtype", DATETIME_TYPES)
def test_datetime_infer_format(data, dtype):
    sr = cudf.Series(data)
    psr = pd.Series(data)

    expected = psr.astype(dtype)
    actual = sr.astype(dtype)

    assert_eq(expected, actual)
>>>>>>> 8cca4f1c
<|MERGE_RESOLUTION|>--- conflicted
+++ resolved
@@ -1113,7 +1113,6 @@
         gsr.dt.strftime(date_format=date_format)
 
 
-<<<<<<< HEAD
 @pytest.mark.parametrize("op", ["max", "min"])
 @pytest.mark.parametrize(
     "data",
@@ -1137,7 +1136,8 @@
         assert True
     else:
         assert_eq(expected.to_numpy(), actual)
-=======
+
+
 @pytest.mark.parametrize(
     "data",
     [
@@ -1171,5 +1171,4 @@
     expected = psr.astype(dtype)
     actual = sr.astype(dtype)
 
-    assert_eq(expected, actual)
->>>>>>> 8cca4f1c
+    assert_eq(expected, actual)