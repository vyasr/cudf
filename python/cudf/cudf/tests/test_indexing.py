--- conflicted
+++ resolved
@@ -888,7 +888,7 @@
     with pytest.raises(IndexError):
         a[[0, 1, -4]] = 2
 
-<<<<<<< HEAD
+
 def test_sliced_indexing():
     a = list(range(4, 4+150))
     b = list(range(0, 0+150))
@@ -900,7 +900,7 @@
     gidx = gdf.index[:75]
 
     assert_eq(pdf.loc[pidx], gdf.loc[gidx])
-=======
+
 
 @pytest.mark.parametrize("index", [["a"], ["a", "a"], ["a", "a", "b", "c"]])
 def test_iloc_categorical_index(index):
@@ -909,5 +909,4 @@
     pdf = gdf.to_pandas()
     expect = pdf.iloc[:, 0]
     got = gdf.iloc[:, 0]
-    assert_eq(expect, got)
->>>>>>> 658a3260
+    assert_eq(expect, got)