--- conflicted
+++ resolved
@@ -437,25 +437,6 @@
   }
 
   /**
-<<<<<<< HEAD
-=======
-   * @brief Construct a new chrono scalar object from an integer
-   *
-   * @param[in] value Integer representing number of ticks since the UNIX epoch
-   * @param[in] is_valid Whether the value held by the scalar is valid
-   * @param[in] stream CUDA stream used for device memory operations.
-   * @param[in] mr Device memory resource to use for device memory allocation
-   */
-  chrono_scalar(typename T::rep value,
-                bool is_valid,
-                cudaStream_t stream                 = 0,
-                rmm::mr::device_memory_resource* mr = rmm::mr::get_default_resource())
-    : detail::fixed_width_scalar<T>(T{value}, is_valid, stream, mr)
-  {
-  }
-
-  /**
->>>>>>> b27775c0
    * @brief Construct a new chrono scalar object from existing device memory.
    *
    * @param[in] data The scalar's data in device memory
