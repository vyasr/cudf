/*
 * Copyright (c) 2019, NVIDIA CORPORATION.
 *
 * Licensed under the Apache License, Version 2.0 (the "License");
	 * you may not use this file except in compliance with the License.
 * You may obtain a copy of the License at
 *
 *     http://www.apache.org/licenses/LICENSE-2.0
 *
 * Unless required by applicable law or agreed to in writing, software
 * distributed under the License is distributed on an "AS IS" BASIS,
 * WITHOUT WARRANTIES OR CONDITIONS OF ANY KIND, either express or implied.
 * See the License for the specific language governing permissions and
 * limitations under the License.
 */

/**
 * @file parsing_utils.cu Utility functions for parsing plain-text files
 *
 */


#include "parsing_utils.cuh"

#include <cuda_runtime.h>

#include <vector>
#include <memory>
#include <iostream>

#include <utilities/error_utils.hpp>
#include <io/utilities/wrapper_utils.hpp>

#include <rmm/device_buffer.hpp>

// When processing the input in chunks, this is the maximum size of each chunk.
// Only one chunk is loaded on the GPU at a time, so this value is chosen to
// be small enough to fit on the GPU in most cases.
constexpr size_t max_chunk_bytes = 256*1024*1024; // 256MB

constexpr int bytes_per_find_thread = 64;

using pos_key_pair = thrust::pair<uint64_t,char>;

template <typename T>
constexpr T divCeil(T dividend, T divisor) noexcept { return (dividend + divisor - 1) / divisor; }

/**---------------------------------------------------------------------------*
 * @brief Sets the specified element of the array to the passed value
 *---------------------------------------------------------------------------**/
template<class T, class V>
__device__ __forceinline__
void setElement(T* array, cudf::size_type idx, const T& t, const V& v){
	array[idx] = t;
}

/**---------------------------------------------------------------------------*
 * @brief Sets the specified element of the array of pairs using the two passed
 * parameters.
 *---------------------------------------------------------------------------**/
template<class T, class V>
__device__ __forceinline__
void setElement(thrust::pair<T, V>* array, cudf::size_type idx, const T& t, const V& v) {
	array[idx] = {t, v};
}

/**---------------------------------------------------------------------------*
 * @brief Overloads the setElement() functions for void* arrays.
 * Does not do anything, indexing is not allowed with void* arrays.
 *---------------------------------------------------------------------------**/
template<class T, class V>
__device__ __forceinline__
void setElement(void* array, cudf::size_type idx, const T& t, const V& v) {
}

/**---------------------------------------------------------------------------*
 * @brief CUDA kernel that finds all occurrences of a character in the given 
 * character array. If the 'positions' parameter is not void*,
 * positions of all occurrences are stored in the output array.
 * 
 * @param[in] data Pointer to the input character array
 * @param[in] size Number of bytes in the input array
 * @param[in] offset Offset to add to the output positions
 * @param[in] key Character to find in the array
 * @param[in,out] count Pointer to the number of found occurrences
 * @param[out] positions Array containing the output positions
 * 
 * @return void
 *---------------------------------------------------------------------------**/
template<class T>
 __global__ 
 void countAndSetPositions(char *data, uint64_t size, uint64_t offset, const char key, cudf::size_type* count,
	T* positions) {

	// thread IDs range per block, so also need the block id
	const uint64_t tid = threadIdx.x + (blockDim.x * blockIdx.x);
	const uint64_t did = tid * bytes_per_find_thread;
	
	const char *raw = (data + did);

	const long byteToProcess = ((did + bytes_per_find_thread) < size) ?
									bytes_per_find_thread :
									(size - did);

	// Process the data
	for (long i = 0; i < byteToProcess; i++) {
		if (raw[i] == key) {
			const auto idx = atomicAdd(count, (cudf::size_type)1);
			setElement(positions, idx, did + offset + i, key);
		}
	}
}

/**---------------------------------------------------------------------------*
 * @brief Searches the input character array for each of characters in a set.
 * Sums up the number of occurrences. If the 'positions' parameter is not void*,
 * positions of all occurrences are stored in the output device array.
 * 
 * Does not load the entire file into the GPU memory at any time, so it can 
 * be used to parse large files. Output array needs to be preallocated.
 * 
 * @param[in] h_data Pointer to the input character array
 * @param[in] h_size Number of bytes in the input array
 * @param[in] keys Vector containing the keys to count in the buffer
 * @param[in] result_offset Offset to add to the output positions
 * @param[out] positions Array containing the output positions
 * 
 * @return cudf::size_type total number of occurrences
 *---------------------------------------------------------------------------**/
template<class T>
cudf::size_type findAllFromSet(const char *h_data, size_t h_size, const std::vector<char>& keys, uint64_t result_offset,
	T *positions) {

<<<<<<< HEAD
	device_buffer<char> d_chunk(std::min(max_chunk_bytes, h_size));
	device_buffer<cudf::size_type> d_count(1);
	CUDA_TRY(cudaMemsetAsync(d_count.data(), 0ull, sizeof(cudf::size_type)));
=======
	rmm::device_buffer d_chunk(std::min(max_chunk_bytes, h_size));
	rmm::device_vector<gdf_size_type> d_count(1, 0);
>>>>>>> 38e79fd8

	int block_size = 0;		// suggested thread count to use
	int min_grid_size = 0;	// minimum block count required
	CUDA_TRY(cudaOccupancyMaxPotentialBlockSize(&min_grid_size, &block_size, countAndSetPositions<T>) );

	const size_t chunk_count = divCeil(h_size, max_chunk_bytes);
	for (size_t ci = 0; ci < chunk_count; ++ci) {
		const auto chunk_offset = ci * max_chunk_bytes;
		const auto h_chunk = h_data + chunk_offset;
		const int chunk_bytes = std::min((size_t)(h_size - ci * max_chunk_bytes), max_chunk_bytes);
		const auto chunk_bits = divCeil(chunk_bytes, bytes_per_find_thread);
		const int grid_size = divCeil(chunk_bits, block_size);

		// Copy chunk to device
		CUDA_TRY(cudaMemcpyAsync(d_chunk.data(), h_chunk, chunk_bytes, cudaMemcpyDefault));

		for (char key: keys) {
			countAndSetPositions<T> <<< grid_size, block_size >>> (
				static_cast<char *>(d_chunk.data()), chunk_bytes,
				chunk_offset + result_offset, key, d_count.data().get(), positions);
		}
	}

<<<<<<< HEAD
	cudf::size_type h_count = 0;
	CUDA_TRY(cudaMemcpy(&h_count, d_count.data(), sizeof(cudf::size_type), cudaMemcpyDefault));
	return h_count;
=======
	return d_count[0];
>>>>>>> 38e79fd8
}

/**---------------------------------------------------------------------------*
 * @brief Searches the input character array for each of characters in a set
 * and sums up the number of occurrences.
 *
 * Does not load the entire buffer into the GPU memory at any time, so it can 
 * be used with buffers of any size.
 *
 * @param[in] h_data Pointer to the data in host memory
 * @param[in] h_size Size of the input data, in bytes
 * @param[in] keys Vector containing the keys to count in the buffer
 *
 * @return cudf::size_type total number of occurrences
 *---------------------------------------------------------------------------**/
cudf::size_type countAllFromSet(const char *h_data, size_t h_size, const std::vector<char>& keys) {
	return findAllFromSet<void>(h_data, h_size, keys, 0, nullptr);
}

template cudf::size_type findAllFromSet<uint64_t>(const char *h_data, size_t h_size, const std::vector<char>& keys, uint64_t result_offset,
	uint64_t *positions);

template cudf::size_type findAllFromSet<pos_key_pair>(const char *h_data, size_t h_size, const std::vector<char>& keys, uint64_t result_offset,
	pos_key_pair *positions);

/**
 * @brief A class representing an array of partial sums, stored in the GPU memory.
 *
 * The object is a reference to the device memory,
 * it does not own the allocated buffer.
 **/
struct BlockSumArray {
		int16_t* d_sums = nullptr;	///< Array of partial sums
		uint64_t length = 0;		///< Length of the array
		uint64_t block_size = 1;	///< The number of elements aggregated into each partial sum

		BlockSumArray(uint64_t len, uint64_t bsize): length(len), block_size(bsize){}
		BlockSumArray() noexcept = default;
};

/**
 * @brief A class that stores a pyramid of aggregated sums, in the GPU memory.
 *
 * Pyramid levels are stored bottom to top; each level is aggregation_rate
 * times smaller than the previous one, rounded down.
 * Objects of this type own the allocated memory.
 **/
class BlockSumPyramid {
	const uint16_t aggregation_rate_ = 32;			///< Aggregation rate between each level of the pyramid
	thrust::host_vector<BlockSumArray> h_levels_;	///< Host: pyramid levels (lowest to highest)
	rmm::device_vector<BlockSumArray> d_levels_;	///< Device: pyramid levels (lowest to highest)

public:
	BlockSumPyramid(int input_count){
		// input parameter is the number of elements aggregated with this pyramid
		int prev_count = input_count;
		int prev_block_size = 1;
		while (prev_count >= aggregation_rate_) {
			// We round down when computing the level sizes. Thus, there may be some elements in the input
			// array that are outside of the pyramid (up to aggregation_rate_ - 1 elements).
			h_levels_.push_back(BlockSumArray(prev_count/aggregation_rate_, prev_block_size*aggregation_rate_));
			RMM_ALLOC(&h_levels_.back().d_sums, h_levels_.back().length*sizeof(int16_t), 0);
			prev_count = h_levels_.back().length;
			prev_block_size = h_levels_.back().block_size;
		}

		if (!h_levels_.empty()) {
			d_levels_ = h_levels_;
		}
	}

	auto operator[](int level_idx) const {return h_levels_[level_idx];}
	auto deviceGetLevels() const noexcept {return d_levels_.data().get();}
	auto getHeight() const noexcept {return h_levels_.size();}
	auto getAggregationRate() const {return aggregation_rate_;}

	// disable copying
	BlockSumPyramid(BlockSumPyramid&) = delete;
	BlockSumPyramid& operator=(BlockSumPyramid&) = delete;

	~BlockSumPyramid() {
		for (auto& level: h_levels_) {
			RMM_FREE(level.d_sums, 0);
		}
	}
};

/**---------------------------------------------------------------------------*
 * @brief CUDA kernel that aggregates bracket nesting levels for each block
 * in the input array.
 *
 * Each sum is the level difference between the first bracket in the block,
 * and the first bracket in the next block (if any). For example, "[[]]" = 0,
 * because all open brackets are closed. "[[]" = 1, because the one unmatched
 * open bracket would raise the level of all subsequent elements.
 * 
 * @param[in] brackets Array of brackets, in (offset, char) format
 * @param[in] bracket_count Number of brackets
 * @param[in] open_chars Array of characters to treat as open brackets
 * @param[in] close_chars Array of characters to treat as close brackets
 * @param[in] bracket_char_cnt Number of bracket character pairs
 * @param[in, out] sum_array Array of partial sums
 * 
 * @return void
 *---------------------------------------------------------------------------**/
__global__
void sumBracketsKernel(
	pos_key_pair* brackets, int bracket_count,
	const char* open_chars, const char* close_chars, int bracket_char_cnt,
	BlockSumArray sum_array) {
	const uint64_t sum_idx = threadIdx.x + (blockDim.x * blockIdx.x);
	const uint64_t first_in_idx = sum_idx * sum_array.block_size;

	if (sum_idx >= sum_array.length)
		return;

	int16_t sum = 0;
	for (uint64_t in_idx = first_in_idx; in_idx < first_in_idx + sum_array.block_size; ++in_idx) {
		for (int bchar_idx = 0; bchar_idx < bracket_char_cnt; ++bchar_idx) {
			if (brackets[in_idx].second == open_chars[bchar_idx]) {
				++sum; 
				break;
			}
			if (brackets[in_idx].second == close_chars[bchar_idx]) {
				--sum; 
				break;
			}
		}
	}
	sum_array.d_sums[sum_idx] = sum;
}

/**---------------------------------------------------------------------------*
 * @brief Wrapper around sumBracketsKernel
 *
 * @param[in] brackets Array of brackets, in (offset, char) format
 * @param[in] bracket_count Number of brackets
 * @param[in] open_chars Array of characters to treat as open brackets
 * @param[in] close_chars Array of characters to treat as close brackets
 * @param[in] bracket_char_cnt Number of bracket character pairs
 * @param[in, out] sum_array Array of partial sums
 * 
 * @return void
 *---------------------------------------------------------------------------**/
void sumBrackets(
	pos_key_pair* brackets, int bracket_count,
	char* open_chars, char* close_chars, int bracket_char_cnt,
	const BlockSumArray& sum_array) {
	int block_size = 0;
	int min_grid_size = 0;
	CUDA_TRY(cudaOccupancyMaxPotentialBlockSize(&min_grid_size, &block_size,
		sumBracketsKernel));

	const int gridSize = divCeil(sum_array.length, static_cast<uint64_t>(block_size));

	sumBracketsKernel<<<gridSize, block_size>>>(
		brackets, bracket_count,
		open_chars, close_chars, bracket_char_cnt,
		sum_array);
	CUDA_TRY(cudaGetLastError());
};

/**---------------------------------------------------------------------------*
 * @brief CUDA kernel that computes partial sums of the input elements
 * 
 * @param[in] elements Array of input elements to sum
 * @param[in, out] aggregate Array of partial sums
 * 
 * @return void
 *---------------------------------------------------------------------------**/
__global__
void aggregateSumKernel(BlockSumArray elements, BlockSumArray aggregate){
	const uint64_t aggregate_idx = threadIdx.x + (blockDim.x * blockIdx.x);
	const int aggregate_group_size = aggregate.block_size / elements.block_size;
	const uint64_t first_in_idx = aggregate_idx * aggregate_group_size;

	if (aggregate_idx >= aggregate.length)
		return;

	int16_t sum = 0;
	for (int in_idx = first_in_idx; in_idx < first_in_idx + aggregate_group_size; ++in_idx) {
		sum += elements.d_sums[in_idx];
	}

	aggregate.d_sums[aggregate_idx] = sum;
}

/**---------------------------------------------------------------------------*
 * @brief Wrapper around aggregateSumKernel
 * 
 * @param[in] elements Array of input elements to sum
 * @param[in, out] aggregate Array of partial sums
 * 
 * @return void
 *---------------------------------------------------------------------------**/
void aggregateSum(const BlockSumArray& elements, const BlockSumArray& aggregate){
	int block_size = 0;
	int min_grid_size = 0;
	CUDA_TRY(cudaOccupancyMaxPotentialBlockSize(&min_grid_size, &block_size,
		aggregateSumKernel));

	const int grid_size = divCeil(aggregate.length, static_cast<uint64_t>(block_size));

	aggregateSumKernel<<<grid_size, block_size>>>(elements, aggregate);
	CUDA_TRY(cudaGetLastError());
};

/**---------------------------------------------------------------------------*
 * @brief CUDA kernel that assigns levels to each bracket,
 * with 1 being the top level
 *
 * The algorithm uses the pyramid of partial sums to compute the levels
 * in parallel, in log(n) time per block of elements.
 * 
 * @param[in] brackets Array of brackets, in (offset, char) format
 * @param[in] count Number of brackets
 * @param[in] sum_pyramid Pyramid of aggregated partial sums, where 
 * higher levels aggregate more elements per block
 * @param[in] pyramid_height Number of levels in the sum_pyramid
 * @param[in] open_chars Array of characters to treat as open brackets
 * @param[in] close_chars Array of characters to treat as close brackets
 * @param[in] bracket_char_cnt Number of bracket character pairs
 * @param[out] levels Array of output levels, one per bracket
 * 
 * @return void
 *---------------------------------------------------------------------------**/
__global__
void assignLevelsKernel(
	const pos_key_pair* brackets, uint64_t count,
	const BlockSumArray* sum_pyramid, int pyramid_height,
	const char* open_chars, const char* close_chars, int bracket_char_cnt,
	int16_t* levels) {
	// Process the number of elements equal to the aggregation rate, if the pyramid is used
	// Process all elements otherwise
	const auto to_process = pyramid_height != 0 ? sum_pyramid[0].block_size : count;
	const uint64_t tid = threadIdx.x + (blockDim.x * blockIdx.x);
	const uint64_t first_bracket_idx = tid * to_process;

	if (first_bracket_idx >= count)
		return;

	// Find the total sum of levels before the current block
	int sum = 0;
	if (pyramid_height != 0) {
		const auto aggregation_rate = sum_pyramid[0].block_size;
		int level = pyramid_height - 1;
		int block_idx = 0;
		int offset = first_bracket_idx;
		while(offset) {
			// Look for the highest level that can be used with the current offset
			while(offset < sum_pyramid[level].block_size && level > 0) {
				--level; block_idx *= aggregation_rate;
			}
			// Add up the blocks in the current level while the offset is after/at the block end
			while(offset >= sum_pyramid[level].block_size) {
				offset -= sum_pyramid[level].block_size;
				sum += sum_pyramid[level].d_sums[block_idx];
				++block_idx;
			}
		}
	}
	// Assign levels, update current level based on the encountered brackets
	const auto last_bracket_idx = min(first_bracket_idx + to_process, count) - 1;
	for (uint64_t bracket_idx = first_bracket_idx; bracket_idx <= last_bracket_idx; ++bracket_idx){
		for (int bchar_idx = 0; bchar_idx < bracket_char_cnt; ++bchar_idx) {
			if (brackets[bracket_idx].second == open_chars[bchar_idx]) {
				levels[bracket_idx] = ++sum;
				break;
			}
			else if (brackets[bracket_idx].second == close_chars[bchar_idx]) {
				levels[bracket_idx] = sum--;
				break;
			}
		}
	}
}

/**---------------------------------------------------------------------------*
 * @brief Wrapper around assignLevelsKernel
 * 
 * @param[in] brackets Array of brackets, in (offset, char) format
 * @param[in] count Number of brackets
 * @param[in] sum_pyramid Pyramid of aggregated partial sums, where 
 * higher levels aggregate more elements per block
 * @param[in] pyramid_height Number of levels in the sum_pyramid
 * @param[in] open_chars Array of characters to treat as open brackets
 * @param[in] close_chars Array of characters to treat as close brackets
 * @param[in] bracket_char_cnt Number of bracket character pairs
 * @param[out] levels Array of outout levels
 * 
 * @return void
 *---------------------------------------------------------------------------**/
void assignLevels(pos_key_pair* brackets, uint64_t count,
	const BlockSumPyramid& sum_pyramid,
	char* open_chars, char* close_chars, int bracket_char_cnt,
	int16_t* levels) {
	int block_size = 0;
	int min_grid_size = 0;
	CUDA_TRY(cudaOccupancyMaxPotentialBlockSize(&min_grid_size, &block_size,
		assignLevelsKernel));

	const int thread_cnt = divCeil(count, static_cast<uint64_t>(sum_pyramid.getAggregationRate()));
	const int grid_size = divCeil(thread_cnt, block_size);

	assignLevelsKernel<<<grid_size, block_size>>>(
		brackets, count,
		sum_pyramid.deviceGetLevels(), sum_pyramid.getHeight(),
		open_chars, close_chars, bracket_char_cnt,
		levels);
	CUDA_TRY(cudaGetLastError());
};

/**---------------------------------------------------------------------------*
 * @brief Computes nested levels for each of the brackets in the input array
 * 
 * The input array of brackets is sorted before levels are computed.
 * The algorithms assumes well-formed input, i.e. brackets are correctly nested
 * and there are no brackets that should be ignored (e.g. qouted brackets)
 * Brackets at the top level are assigned level 1.
 * 
 * @param[in] brackets Device memory array of brackets, in (offset, key) format
 * @param[in] count Number of brackets
 * @param[in] open_chars string of characters to treat as open brackets
 * @param[in] close_chars string of characters to treat as close brackets
 * 
 * @return rmm::device_vector<int16_t> Device vector containing bracket levels
 *---------------------------------------------------------------------------**/
rmm::device_vector<int16_t> getBracketLevels(
	pos_key_pair* brackets, int count,
	const std::string& open_chars, const std::string& close_chars){
	// TODO: consider moving sort() out of this function
	thrust::sort(rmm::exec_policy()->on(0), brackets, brackets + count);

	// Total bracket level difference within each segment of brackets
	BlockSumPyramid aggregated_sums(count);
	
	CUDF_EXPECTS(open_chars.size() == close_chars.size(),
		"The number of open and close bracket characters must be equal.");

	// Copy the open/close chars to device
	rmm::device_buffer d_open_chars(open_chars.data(), open_chars.size());
	rmm::device_buffer d_close_chars(close_chars.data(), close_chars.size());

	if (aggregated_sums.getHeight() != 0) {
		sumBrackets(
			brackets, count, static_cast<char *>(d_open_chars.data()),
			static_cast<char *>(d_close_chars.data()), open_chars.size(),
			aggregated_sums[0]);
		for (size_t level_idx = 1; level_idx < aggregated_sums.getHeight(); ++level_idx)
			aggregateSum(aggregated_sums[level_idx - 1], aggregated_sums[level_idx]);
	}

	rmm::device_vector<int16_t> d_levels(count);
	assignLevels(
		brackets, count, aggregated_sums,
		static_cast<char *>(d_open_chars.data()),
		static_cast<char *>(d_close_chars.data()),
		open_chars.size(), d_levels.data().get());

	return std::move(d_levels);
}<|MERGE_RESOLUTION|>--- conflicted
+++ resolved
@@ -131,14 +131,8 @@
 cudf::size_type findAllFromSet(const char *h_data, size_t h_size, const std::vector<char>& keys, uint64_t result_offset,
 	T *positions) {
 
-<<<<<<< HEAD
-	device_buffer<char> d_chunk(std::min(max_chunk_bytes, h_size));
-	device_buffer<cudf::size_type> d_count(1);
-	CUDA_TRY(cudaMemsetAsync(d_count.data(), 0ull, sizeof(cudf::size_type)));
-=======
 	rmm::device_buffer d_chunk(std::min(max_chunk_bytes, h_size));
-	rmm::device_vector<gdf_size_type> d_count(1, 0);
->>>>>>> 38e79fd8
+	rmm::device_vector<cudf::size_type> d_count(1, 0);
 
 	int block_size = 0;		// suggested thread count to use
 	int min_grid_size = 0;	// minimum block count required
@@ -162,13 +156,7 @@
 		}
 	}
 
-<<<<<<< HEAD
-	cudf::size_type h_count = 0;
-	CUDA_TRY(cudaMemcpy(&h_count, d_count.data(), sizeof(cudf::size_type), cudaMemcpyDefault));
-	return h_count;
-=======
 	return d_count[0];
->>>>>>> 38e79fd8
 }
 
 /**---------------------------------------------------------------------------*
