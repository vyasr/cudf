/*
 * Copyright (c) 2019, NVIDIA CORPORATION.
 *
 * Licensed under the Apache License, Version 2.0 (the "License");
 * you may not use this file except in compliance with the License.
 * You may obtain a copy of the License at
 *
 *     http://www.apache.org/licenses/LICENSE-2.0
 *
 * Unless required by applicable law or agreed to in writing, software
 * distributed under the License is distributed on an "AS IS" BASIS,
 * WITHOUT WARRANTIES OR CONDITIONS OF ANY KIND, either express or implied.
 * See the License for the specific language governing permissions and
 * limitations under the License.
 */
#pragma once

#include <cudf/null_mask.hpp>
#include <cudf/types.hpp>
#include "column.hpp"

#include <rmm/thrust_rmm_allocator.h>

namespace cudf {
/**---------------------------------------------------------------------------*
 * @brief Construct column with sufficient uninitialized storage
 * to hold `size` elements of the specified numeric `data_type` with an optional
 * null mask.
 * 
 * @note `null_count()` is determined by the requested null mask `state`
 *
 * @throws std::bad_alloc if device memory allocation fails
 * @throws cudf::logic_error if `type` is not a numeric type
 *
 * @param[in] type The desired numeric element type
 * @param[in] size The number of elements in the column
 * @param[in] state Optional, controls allocation/initialization of the
 * column's null mask. By default, no null mask is allocated.
 * @param[in] stream Optional stream on which to issue all memory allocation and device
 * kernels
 * @param[in] mr Optional resource to use for device memory
 * allocation of the column's `data` and `null_mask`.
 *---------------------------------------------------------------------------**/
std::unique_ptr<column> make_numeric_column(
    data_type type, size_type size, mask_state state = UNALLOCATED,
    cudaStream_t stream = 0,
    rmm::mr::device_memory_resource* mr = rmm::mr::get_default_resource());

/**---------------------------------------------------------------------------*
 * @brief Construct column with sufficient uninitialized storage
 * to hold `size` elements of the specified timestamp `data_type` with an optional
 * null mask.
 * 
 * @note `null_count()` is determined by the requested null mask `state`
 *
 * @throws std::bad_alloc if device memory allocation fails
 * @throws cudf::logic_error if `type` is not a timestamp type
 *
 * @param[in] type The desired timestamp element type
 * @param[in] size The number of elements in the column
 * @param[in] state Optional, controls allocation/initialization of the
 * column's null mask. By default, no null mask is allocated.
 * @param[in] stream Optional stream on which to issue all memory allocation and device
 * kernels
 * @param[in] mr Optional resource to use for device memory
 * allocation of the column's `data` and `null_mask`.
 *---------------------------------------------------------------------------**/
std::unique_ptr<column> make_timestamp_column(
    data_type type, size_type size, mask_state state = UNALLOCATED,
    cudaStream_t stream = 0,
    rmm::mr::device_memory_resource* mr = rmm::mr::get_default_resource());

/**---------------------------------------------------------------------------*
 * @brief Construct STRING type column given an array of pointer/size pairs.
 * The total number of char bytes must not exceed the maximum size of size_type.
 * The string characters are expected to be UTF-8 encoded sequence of char bytes.
 * Use the strings_column_view class to perform strings operations on this type
 * of column.
 *
 * @note `null_count()` and `null_bitmask` are determined if a pair contains
 * a null string. That is, for each pair, if `.first` is null, that string
 * is considered null. Likewise, a string is considered empty (not null)
 * if `.first` is not null and `.second` is 0. Otherwise the `.first` member
 * must be a valid device address pointing to `.second` consecutive bytes.
 *
 * @throws std::bad_alloc if device memory allocation fails
 *
 * @param strings The pointer/size pair arrays.
 *                Each pointer must be a device memory address or `nullptr` (indicating a null string).
 *                The size must be the number of bytes.
 * @param stream Optional stream for use with all memory allocation
 *               and device kernels
 * @param mr Optional resource to use for device memory
 *           allocation of the column's `null_mask` and children.
 *---------------------------------------------------------------------------**/
std::unique_ptr<column> make_strings_column(
    const rmm::device_vector<thrust::pair<const char*,size_type>>& strings,
    cudaStream_t stream = 0,
    rmm::mr::device_memory_resource* mr = rmm::mr::get_default_resource());

/**---------------------------------------------------------------------------*
 * @brief Construct STRING type column given a device vector of chars
 * encoded as UTF-8, a device vector of byte offsets identifying individual
 * strings within the char vector, and an optional null bitmask.
 *
 * `offsets.front()` must always be zero.
 * 
 * The total number of char bytes must not exceed the maximum size of size_type.
 * Use the strings_column_view class to perform strings operations on this type
 * of column.
 * This function makes a deep copy of the strings, offsets, null_mask to create
 * a new column.
 *
 * @throws std::bad_alloc if device memory allocation fails
 *
 * @param strings The contiguous array of chars in device memory.
 *                This char array is expected to be UTF-8 encoded characters.
 * @param offsets The array of byte offsets in device memory.
 *                The number of elements is one more than the total number
<<<<<<< HEAD
 *                of strings so the `offsets.last()` is the total
 *                number of bytes in the strings array.
 *                `offsets.first()` must always be 0 to point to the beginning
=======
 *                of strings so the `offsets.back()` is the total
 *                number of bytes in the strings array.
 *                `offsets.front()` must always be 0 to point to the beginning
>>>>>>> 3afe5c67
 *                of `strings`.
 * @param null_mask Device vector containing the null element indicator bitmask. 
 *                  Arrow format for nulls is used for interpeting this bitmask.
 * @param null_count The number of null string entries. If equal to
 * `UNKNOWN_NULL_COUNT`, the null count will be computed dynamically on the first
 * invocation of `column::null_count()`
 * @param stream Optional stream for use with all memory allocation
 *               and device kernels
 * @param mr Optional resource to use for device memory
 *           allocation of the column's `null_mask` and children.
 *---------------------------------------------------------------------------**/
std::unique_ptr<column> make_strings_column(
    const rmm::device_vector<char>& strings,
    const rmm::device_vector<size_type>& offsets,
    const rmm::device_vector<bitmask_type>& null_mask = {},
    size_type null_count = cudf::UNKNOWN_NULL_COUNT,
    cudaStream_t stream = 0,
    rmm::mr::device_memory_resource* mr = rmm::mr::get_default_resource());

/**---------------------------------------------------------------------------*
 * @brief Construct STRING type column given a host vector of chars
 * encoded as UTF-8, a host vector of byte offsets identifying individual
 * strings within the char vector, and an optional null bitmask.
 *
 * `offsets.front()` must always be zero.
 * 
 * The total number of char bytes must not exceed the maximum size of size_type.
 * Use the strings_column_view class to perform strings operations on this type
 * of column.
 * This function makes a deep copy of the strings, offsets, null_mask to create
 * a new column.
 *
 * @throws std::bad_alloc if device memory allocation fails
 *
 * @param strings The contiguous array of chars in host memory.
 *                This char array is expected to be UTF-8 encoded characters.
 * @param offsets The array of byte offsets in host memory.
 *                The number of elements is one more than the total number
<<<<<<< HEAD
 *                of strings so the `offsets.last()` is the total
 *                number of bytes in the strings array.
 *                `offsets.first()` must always be 0 to point to the beginning
=======
 *                of strings so the `offsets.back()` is the total
 *                number of bytes in the strings array.
 *                `offsets.front()` must always be 0 to point to the beginning
>>>>>>> 3afe5c67
 *                of `strings`.
 * @param null_mask Host vector containing the null element indicator bitmask. 
 *                  Arrow format for nulls is used for interpeting this bitmask.
 * @param null_count The number of null string entries. If equal to
 * `UNKNOWN_NULL_COUNT`, the null count will be computed dynamically on the first
 * invocation of `column::null_count()`
 * @param stream Optional stream for use with all memory allocation
 *               and device kernels
 * @param mr Optional resource to use for device memory
 *           allocation of the column's `null_mask` and children.
 *---------------------------------------------------------------------------**/
std::unique_ptr<column> make_strings_column(
    const std::vector<char>& strings, const std::vector<size_type>& offsets,
    const std::vector<bitmask_type>& null_mask = {},
    size_type null_count = cudf::UNKNOWN_NULL_COUNT, cudaStream_t stream = 0,
    rmm::mr::device_memory_resource* mr = rmm::mr::get_default_resource());

}  // namespace cudf<|MERGE_RESOLUTION|>--- conflicted
+++ resolved
@@ -117,15 +117,9 @@
  *                This char array is expected to be UTF-8 encoded characters.
  * @param offsets The array of byte offsets in device memory.
  *                The number of elements is one more than the total number
-<<<<<<< HEAD
- *                of strings so the `offsets.last()` is the total
- *                number of bytes in the strings array.
- *                `offsets.first()` must always be 0 to point to the beginning
-=======
  *                of strings so the `offsets.back()` is the total
  *                number of bytes in the strings array.
  *                `offsets.front()` must always be 0 to point to the beginning
->>>>>>> 3afe5c67
  *                of `strings`.
  * @param null_mask Device vector containing the null element indicator bitmask. 
  *                  Arrow format for nulls is used for interpeting this bitmask.
@@ -164,15 +158,9 @@
  *                This char array is expected to be UTF-8 encoded characters.
  * @param offsets The array of byte offsets in host memory.
  *                The number of elements is one more than the total number
-<<<<<<< HEAD
- *                of strings so the `offsets.last()` is the total
- *                number of bytes in the strings array.
- *                `offsets.first()` must always be 0 to point to the beginning
-=======
  *                of strings so the `offsets.back()` is the total
  *                number of bytes in the strings array.
  *                `offsets.front()` must always be 0 to point to the beginning
->>>>>>> 3afe5c67
  *                of `strings`.
  * @param null_mask Host vector containing the null element indicator bitmask. 
  *                  Arrow format for nulls is used for interpeting this bitmask.
