--- conflicted
+++ resolved
@@ -90,11 +90,8 @@
 - PR #2794 Fix async race in NVCategory::get_value and get_value_bounds
 - PR #2795 Fix java build/cast error
 - PR #2496 Fix improper merge of two dataframes when names differ
-<<<<<<< HEAD
 - PR #2765 Fix Java inequality comparisons for string category
-=======
 - PR #2818 Fix java join API to use new C++ join API
->>>>>>> 95ee77f7
 
 
 # cuDF 0.9.0 (21 Aug 2019)
