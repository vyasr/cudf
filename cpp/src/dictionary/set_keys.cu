/*
 * Copyright (c) 2020, NVIDIA CORPORATION.
 *
 * Licensed under the Apache License, Version 2.0 (the "License");
 * you may not use this file except in compliance with the License.
 * You may obtain a copy of the License at
 *
 *     http://www.apache.org/licenses/LICENSE-2.0
 *
 * Unless required by applicable law or agreed to in writing, software
 * distributed under the License is distributed on an "AS IS" BASIS,
 * WITHOUT WARRANTIES OR CONDITIONS OF ANY KIND, either express or implied.
 * See the License for the specific language governing permissions and
 * limitations under the License.
 */

#include <cudf/column/column_device_view.cuh>
#include <cudf/column/column_factories.hpp>
#include <cudf/detail/search.hpp>
#include <cudf/detail/stream_compaction.hpp>
#include <cudf/detail/valid_if.cuh>
#include <cudf/dictionary/dictionary_column_view.hpp>
#include <cudf/dictionary/dictionary_factories.hpp>
#include <cudf/stream_compaction.hpp>

#include <rmm/thrust_rmm_allocator.h>
#include <thrust/binary_search.h>

namespace cudf {
namespace dictionary {
namespace detail {
namespace {
/**
 * @brief Type-dispatch functor for remapping the old indices to new values based on the new
 * key-set.
 *
 * The dispatch is based on the key type.
 * The output column is the new indices column for the new dictionary column.
 */
<<<<<<< HEAD
struct dispatch_compute_indices
{
    template<typename Element>
    std::unique_ptr<column> operator()( dictionary_column_view const& input, column_view const& new_keys,
                                        rmm::mr::device_memory_resource* mr, cudaStream_t stream )
    {
        auto dictionary_view = column_device_view::create(input.parent(),stream);
        auto d_dictionary = *dictionary_view;
        auto dictionary_itr = thrust::make_transform_iterator( thrust::make_counting_iterator<size_type>(0),
            [d_dictionary] __device__ (size_type idx) {
                if( d_dictionary.is_null(idx) )
                    return Element{};
                column_device_view d_keys = d_dictionary.child(1);
                size_type index = static_cast<size_type>(d_dictionary.element<dictionary32>(idx));
                return d_keys.template element<Element>(index);
             });
        auto new_keys_view = column_device_view::create(new_keys,stream);
        auto d_new_keys = *new_keys_view;
        auto keys_itr = thrust::make_transform_iterator( thrust::make_counting_iterator<size_type>(0),
            [d_new_keys] __device__ (size_type idx) {
                return d_new_keys.template element<Element>(idx);
            });
=======
struct dispatch_compute_indices {
  template <typename Element>
  std::unique_ptr<column> operator()(dictionary_column_view const& input,
                                     column_view const& new_keys,
                                     rmm::mr::device_memory_resource* mr,
                                     cudaStream_t stream)
  {
    auto dictionary_view = column_device_view::create(input.parent(), stream);
    auto d_dictionary    = *dictionary_view;
    auto dictionary_itr  = thrust::make_transform_iterator(
      thrust::make_counting_iterator<size_type>(0), [d_dictionary] __device__(size_type idx) {
        if (d_dictionary.is_null(idx)) return Element{};
        column_device_view d_indices = d_dictionary.child(0);
        column_device_view d_keys    = d_dictionary.child(1);
        auto index                   = d_indices.element<int32_t>(idx + d_dictionary.offset());
        return d_keys.template element<Element>(index);
      });
    auto new_keys_view = column_device_view::create(new_keys, stream);
    auto d_new_keys    = *new_keys_view;
    auto keys_itr      = thrust::make_transform_iterator(
      thrust::make_counting_iterator<size_type>(0),
      [d_new_keys] __device__(size_type idx) { return d_new_keys.template element<Element>(idx); });
>>>>>>> b50f67bf

    auto result =
      make_numeric_column(data_type{INT32}, input.size(), mask_state::UNALLOCATED, stream, mr);
    auto d_result = result->mutable_view().data<int32_t>();
    auto execpol  = rmm::exec_policy(stream);
    thrust::lower_bound(execpol->on(stream),
                        keys_itr,
                        keys_itr + new_keys.size(),
                        dictionary_itr,
                        dictionary_itr + input.size(),
                        d_result,
                        thrust::less<Element>());
    result->set_null_count(0);
    return result;
  }
};

}  // namespace

//
std::unique_ptr<column> set_keys(
  dictionary_column_view const& dictionary_column,
  column_view const& new_keys,
  rmm::mr::device_memory_resource* mr = rmm::mr::get_default_resource(),
  cudaStream_t stream                 = 0)
{
  CUDF_EXPECTS(!new_keys.has_nulls(), "keys parameter must not have nulls");
  auto keys = dictionary_column.keys();
  CUDF_EXPECTS(keys.type() == new_keys.type(), "keys types must match");

  // copy the keys -- use drop_duplicates to make sure they are sorted and unique
  auto table_keys =
    experimental::detail::drop_duplicates(table_view{{new_keys}},
                                          std::vector<size_type>{0},
                                          experimental::duplicate_keep_option::KEEP_FIRST,
                                          true,
                                          mr,
                                          stream)
      ->release();
  std::unique_ptr<column> keys_column(std::move(table_keys.front()));

  // compute the new nulls
  auto matches     = experimental::detail::contains(keys, keys_column->view(), mr, stream);
  auto d_matches   = matches->view().data<bool>();
  auto d_indices   = dictionary_column.indices().data<int32_t>();
  auto d_null_mask = dictionary_column.null_mask();
  auto new_nulls   = experimental::detail::valid_if(
    thrust::make_counting_iterator<size_type>(dictionary_column.offset()),
    thrust::make_counting_iterator<size_type>(dictionary_column.offset() +
                                              dictionary_column.size()),
    [d_null_mask, d_indices, d_matches] __device__(size_type idx) {
      if (d_null_mask && !bit_is_set(d_null_mask, idx)) return false;
      return d_matches[d_indices[idx]];
    },
    stream,
    mr);

  // compute the new indices
  auto indices_column = experimental::type_dispatcher(keys_column->type(),
                                                      dispatch_compute_indices{},
                                                      dictionary_column,
                                                      keys_column->view(),
                                                      mr,
                                                      stream);

  // create column with keys_column and indices_column
  return make_dictionary_column(std::move(keys_column),
                                std::move(indices_column),
                                std::move(new_nulls.first),
                                new_nulls.second);
}
}  // namespace detail

// external API

std::unique_ptr<column> set_keys(dictionary_column_view const& dictionary_column,
                                 column_view const& keys,
                                 rmm::mr::device_memory_resource* mr)
{
  return detail::set_keys(dictionary_column, keys, mr);
}

}  // namespace dictionary
}  // namespace cudf<|MERGE_RESOLUTION|>--- conflicted
+++ resolved
@@ -37,30 +37,6 @@
  * The dispatch is based on the key type.
  * The output column is the new indices column for the new dictionary column.
  */
-<<<<<<< HEAD
-struct dispatch_compute_indices
-{
-    template<typename Element>
-    std::unique_ptr<column> operator()( dictionary_column_view const& input, column_view const& new_keys,
-                                        rmm::mr::device_memory_resource* mr, cudaStream_t stream )
-    {
-        auto dictionary_view = column_device_view::create(input.parent(),stream);
-        auto d_dictionary = *dictionary_view;
-        auto dictionary_itr = thrust::make_transform_iterator( thrust::make_counting_iterator<size_type>(0),
-            [d_dictionary] __device__ (size_type idx) {
-                if( d_dictionary.is_null(idx) )
-                    return Element{};
-                column_device_view d_keys = d_dictionary.child(1);
-                size_type index = static_cast<size_type>(d_dictionary.element<dictionary32>(idx));
-                return d_keys.template element<Element>(index);
-             });
-        auto new_keys_view = column_device_view::create(new_keys,stream);
-        auto d_new_keys = *new_keys_view;
-        auto keys_itr = thrust::make_transform_iterator( thrust::make_counting_iterator<size_type>(0),
-            [d_new_keys] __device__ (size_type idx) {
-                return d_new_keys.template element<Element>(idx);
-            });
-=======
 struct dispatch_compute_indices {
   template <typename Element>
   std::unique_ptr<column> operator()(dictionary_column_view const& input,
@@ -73,9 +49,8 @@
     auto dictionary_itr  = thrust::make_transform_iterator(
       thrust::make_counting_iterator<size_type>(0), [d_dictionary] __device__(size_type idx) {
         if (d_dictionary.is_null(idx)) return Element{};
-        column_device_view d_indices = d_dictionary.child(0);
-        column_device_view d_keys    = d_dictionary.child(1);
-        auto index                   = d_indices.element<int32_t>(idx + d_dictionary.offset());
+        column_device_view d_keys = d_dictionary.child(1);
+        size_type index           = static_cast<size_type>(d_dictionary.element<dictionary32>(idx));
         return d_keys.template element<Element>(index);
       });
     auto new_keys_view = column_device_view::create(new_keys, stream);
@@ -83,7 +58,6 @@
     auto keys_itr      = thrust::make_transform_iterator(
       thrust::make_counting_iterator<size_type>(0),
       [d_new_keys] __device__(size_type idx) { return d_new_keys.template element<Element>(idx); });
->>>>>>> b50f67bf
 
     auto result =
       make_numeric_column(data_type{INT32}, input.size(), mask_state::UNALLOCATED, stream, mr);
