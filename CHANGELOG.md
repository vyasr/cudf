--- conflicted
+++ resolved
@@ -12,15 +12,12 @@
 ## Bug Fixes
 
 - PR #3888 Drop `ptr=None` from `DeviceBuffer` call
-<<<<<<< HEAD
 - PR #3976 Fix string serialization and memory_usage method to be consistent
-=======
 - PR #3902 Fix conversion of large size GPU array to dataframe
 - PR #3953 Fix overflow in column_buffer when computing the device buffer size
 - PR #3959 Add missing hash-dispatch function for cudf.Series
 - PR #3970 Fix for Series Pickle
 - PR #3964 Restore legacy NVStrings and NVCategory dependencies in Java jar
->>>>>>> 13d1644b
 
 
 # cuDF 0.12.0 (Date TBD)
