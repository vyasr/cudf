# Copyright (c) 2019, NVIDIA CORPORATION.

# cython: profile=False
# distutils: language = c++
# cython: embedsignature = True
# cython: language_level = 3

from libc.stdlib cimport free
from libcpp.vector cimport vector

from cudf.bindings.cudf_cpp cimport *
from cudf.bindings.cudf_cpp import *
from cudf.bindings.utils cimport *
from cudf.bindings.copying cimport cols_view_from_cols, free_table
from cudf.bindings.copying import clone_columns_with_size
from cudf.dataframe.column import Column
from cudf.dataframe.buffer import Buffer

from cudf.bindings.stream_compaction cimport *


def apply_drop_duplicates(in_index, in_cols, subset=None, keep='first'):
    """
    get unique entries of subset columns from input columns

    in_index: index column of input dataframe
    in_cols: list of input columns to filter
    subset:  list of columns to consider for identifying duplicate rows
    keep: keep 'first' entry or 'last' if duplicate rows are found

    out_cols: columns containing only unique rows
    out_index: index of unique rows as column
    """
    cdef col_count=len(in_cols)
    cdef row_count=len(in_index[0])
    if col_count == 0 or row_count == 0:
        return clone_columns_with_size(in_cols, row_count), in_index[0].copy()

    cdef gdf_column** c_in_cols = cols_view_from_cols(in_cols+in_index)
    cdef cudf_table* c_in_table = new cudf_table(c_in_cols, col_count+1)

    cdef duplicate_keep_option keep_first
    if keep == 'first':
        keep_first = duplicate_keep_option.KEEP_FIRST
    elif keep == 'last':
        keep_first = duplicate_keep_option.KEEP_LAST
    elif keep is False:
        keep_first = duplicate_keep_option.KEEP_NONE
    else:
        raise ValueError('keep must be either "first", "last" or False')

    # check subset == in_cols and subset=None cases
    cdef gdf_column** key_cols
    cdef cudf_table* key_table
    if subset == in_cols or subset is None:
        key_cols = cols_view_from_cols(in_cols)
        key_table = new cudf_table(key_cols, len(in_cols))
    else:
        key_cols = cols_view_from_cols(subset)
        key_table = new cudf_table(key_cols, len(subset))

    cdef cudf_table out_table
    with nogil:
        out_table = drop_duplicates(
            c_in_table[0], key_table[0], keep_first
        )

    free_table(key_table, key_cols)
    free_table(c_in_table, c_in_cols)

    # convert table to columns, index
    out_cols = [
        Column.from_mem_views(
            *gdf_column_to_column_mem(i)
        ) for i in out_table
    ]
    return (out_cols[:-1], out_cols[-1])


def apply_apply_boolean_mask(cols, mask):
    """
    Filter the rows of a list of columns using a boolean mask

    Parameters
    ----------
    cols : List of Columns
    mask : Boolean mask (Column)

    Returns
    -------
    List of Columns
    """
    cdef cudf_table  c_out_table
    cdef cudf_table* c_in_table = table_from_columns(cols)
    cdef gdf_column* c_mask_col = column_view_from_column(mask)

    with nogil:
        c_out_table = apply_boolean_mask(c_in_table[0], c_mask_col[0])

    free(c_in_table)
    free(c_mask_col)

    return columns_from_table(&c_out_table)


def apply_drop_nulls(cols, how="any", subset=None, thresh=None):
<<<<<<< HEAD
    from cudf.dataframe.categorical import CategoricalColumn

=======
    """
    Drops null rows from cols.

    Parameters
    ----------
    cols : List of Columns
    how  : "any" or "all". If thresh is None, drops rows of cols that have any
           nulls or all nulls (respectively) in subset (default: "any")
    subset : List of Columns. If set, then these columns are checked for nulls
             rather than all of cols (optional)
    thresh : Minimum number of non-nulls required to keep a row (optional)

    Returns
    -------
    List of Columns
    """
>>>>>>> bb004972
    cdef cudf_table c_out_table
    cdef cudf_table* c_in_table = table_from_columns(cols)

    # if subset is None, we use cols as keys
    # if subset is empty, we pass an empty keys table, which will cause
    # cudf::drop_nulls() to return a copy of the input table
    cdef cudf_table* c_keys_table = (table_from_columns(cols) if subset is None
                                     else table_from_columns(subset))

<<<<<<< HEAD
    cdef gdf_size_type keep_threshold = (len(cols) if subset is None
                                         else len(subset))

    # Use threshold if specified, otherwise set it based on how
    if thresh is not None:
        keep_threshold = thresh
    elif how == "all":
        keep_threshold = 1
=======
    # default: "any" means threshold should be number of key columns
    cdef gdf_size_type c_keep_threshold = (len(cols) if subset is None
                                           else len(subset))

    # Use `thresh` if specified, otherwise set threshold based on `how`
    if thresh is not None:
        c_keep_threshold = thresh
    elif how == "all":
        c_keep_threshold = 1
>>>>>>> bb004972

    with nogil:
        c_out_table = drop_nulls(c_in_table[0], c_keys_table[0],
                                 c_keep_threshold)

    free(c_in_table)
    free(c_keys_table)

    result_cols = columns_from_table(&c_out_table)

    for i, inp_col in enumerate(cols):
        if isinstance(inp_col, CategoricalColumn):
            result_cols[i] = CategoricalColumn(
                data=result_cols[i].data,
                mask=result_cols[i].mask,
                categories=inp_col.cat().categories,
                ordered=inp_col.cat().ordered)

    return result_cols<|MERGE_RESOLUTION|>--- conflicted
+++ resolved
@@ -104,10 +104,6 @@
 
 
 def apply_drop_nulls(cols, how="any", subset=None, thresh=None):
-<<<<<<< HEAD
-    from cudf.dataframe.categorical import CategoricalColumn
-
-=======
     """
     Drops null rows from cols.
 
@@ -124,7 +120,6 @@
     -------
     List of Columns
     """
->>>>>>> bb004972
     cdef cudf_table c_out_table
     cdef cudf_table* c_in_table = table_from_columns(cols)
 
@@ -134,16 +129,6 @@
     cdef cudf_table* c_keys_table = (table_from_columns(cols) if subset is None
                                      else table_from_columns(subset))
 
-<<<<<<< HEAD
-    cdef gdf_size_type keep_threshold = (len(cols) if subset is None
-                                         else len(subset))
-
-    # Use threshold if specified, otherwise set it based on how
-    if thresh is not None:
-        keep_threshold = thresh
-    elif how == "all":
-        keep_threshold = 1
-=======
     # default: "any" means threshold should be number of key columns
     cdef gdf_size_type c_keep_threshold = (len(cols) if subset is None
                                            else len(subset))
@@ -153,7 +138,6 @@
         c_keep_threshold = thresh
     elif how == "all":
         c_keep_threshold = 1
->>>>>>> bb004972
 
     with nogil:
         c_out_table = drop_nulls(c_in_table[0], c_keys_table[0],
