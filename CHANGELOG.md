--- conflicted
+++ resolved
@@ -84,11 +84,9 @@
 - PR #1451 Fix hash join estimated result size is not correct
 - PR #1454 Fix local build script improperly change directory permissions
 - PR #1490 Require Dask 1.1.0+ for `is_dataframe_like` test or skip otherwise.
-<<<<<<< HEAD
 - PR #1497 Fix Thrust issue on CentOS caused by missing default constructor of host_vector elements
-=======
 - PR #1498 Add missing include guard to device_atomics.cuh and separated DEVICE_ATOMICS_TEST
->>>>>>> 557dde52
+
 
 
 # cuDF 0.6.1 (25 Mar 2019)
