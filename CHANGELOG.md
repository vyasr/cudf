--- conflicted
+++ resolved
@@ -14,11 +14,8 @@
 - PR #3902 Fix conversion of large size GPU array to dataframe
 - PR #3953 Fix overflow in column_buffer when computing the device buffer size
 - PR #3959 Add missing hash-dispatch function for cudf.Series
-<<<<<<< HEAD
 - PR #3970 Fix for Series Pickle
-=======
 - PR #3964 Restore legacy NVStrings and NVCategory dependencies in Java jar
->>>>>>> b4275944
 
 
 # cuDF 0.12.0 (Date TBD)
