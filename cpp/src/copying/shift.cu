/*
 * Copyright (c) 2019-2020, NVIDIA CORPORATION.
 *
 * Licensed under the Apache License, Version 2.0 (the "License");
 * you may not use this file except in compliance with the License.
 * You may obtain a copy of the License at
 *
 *     http://www.apache.org/licenses/LICENSE-2.0
 *
 * Unless required by applicable law or agreed to in writing, software
 * distributed under the License is distributed on an "AS IS" BASIS,
 * WITHOUT WARRANTIES OR CONDITIONS OF ANY KIND, either express or implied.
 * See the License for the specific language governing permissions and
 * limitations under the License.
 */

#include <cudf/types.hpp>
#include <cudf/column/column_device_view.cuh>
#include <cudf/copying.hpp>
#include <cudf/detail/valid_if.cuh>
#include <cudf/scalar/scalar.hpp>
#include <cudf/table/table_view.hpp>
#include <cudf/utilities/error.hpp>
#include <cudf/utilities/traits.hpp>
#include <cudf/utilities/type_dispatcher.hpp>
#include <cudf/detail/nvtx/ranges.hpp>

#include <algorithm>
#include <iterator>
#include <memory>
#include <thrust/copy.h>
#include <thrust/iterator/counting_iterator.h>
#include <thrust/transform.h>

namespace cudf {
namespace experimental {
namespace {

inline bool __device__ out_of_bounds(size_type size, size_type idx) {
    return idx < 0 || idx >= size;
}

struct shift_functor {

    template<typename T, typename... Args>
    std::enable_if_t<not cudf::is_fixed_width<T>(), std::unique_ptr<column>>
    operator()(Args&&... args)
    {
        CUDF_FAIL("shift does not support non-fixed-width types.");
    }

    template<typename T>
    std::enable_if_t<cudf::is_fixed_width<T>(), std::unique_ptr<column>>
    operator()(column_view const& input,
               size_type offset,
               scalar const& fill_value,
               rmm::mr::device_memory_resource *mr,
               cudaStream_t stream)
    {
        using ScalarType = cudf::experimental::scalar_type_t<T>;
        auto& scalar = static_cast<ScalarType const&>(fill_value);

        auto device_input = column_device_view::create(input);
        auto output = allocate_like(input, mask_allocation_policy::NEVER);
        auto device_output = mutable_column_device_view::create(*output);

        auto size = input.size();
        auto index_begin = thrust::make_counting_iterator<size_type>(0);
        auto index_end = thrust::make_counting_iterator<size_type>(size);

        if (input.nullable() || not scalar.is_valid()) {

            auto func_validity =
                [size, offset, fill=scalar.validity_data(), input=*device_input]
                __device__ (size_type idx) {
                    auto src_idx = idx - offset;
                    return out_of_bounds(size, src_idx)
                        ? *fill
                        : input.is_valid(src_idx);
                };

            auto mask_pair = detail::valid_if(index_begin, index_end, func_validity);

            output->set_null_mask(std::move(std::get<0>(mask_pair)));
            output->set_null_count(std::get<1>(mask_pair));
        }

        auto data = device_output->data<T>();

        // avoid assigning elements we know to be invalid.
        if (not scalar.is_valid()) {
            if (offset > 0) {
                index_begin = thrust::make_counting_iterator<size_type>(offset);
                data = data + offset;
            } else  if (offset < 0) {
                index_end = thrust::make_counting_iterator<size_type>(size + offset);
            }
        }

        auto func_value =
            [size, offset, fill=scalar.data(), input=*device_input]
            __device__ (size_type idx) {
                auto src_idx = idx - offset;
                return out_of_bounds(size, src_idx)
                    ? *fill
                    : input.element<T>(src_idx);
            };

        thrust::transform(rmm::exec_policy(stream)->on(stream),
                          index_begin,
                          index_end,
                          data,
                          func_value);

        return output;
    }
};

} // anonymous namespace

std::unique_ptr<column> shift(column_view const& input,
                              size_type offset,
                              scalar const& fill_value,
                              rmm::mr::device_memory_resource *mr,
                              cudaStream_t stream)
{
<<<<<<< HEAD
    CUDF_FUNC_RANGE();
    CUDF_EXPECTS(input.num_columns() == static_cast<size_type>(fill_values.size()),
                 "shift requires one fill value for each column.");
=======
    CUDF_EXPECTS(input.type() == fill_value.type(),
                "shift requires each fill value type to match the corrosponding column type.");
>>>>>>> bae4c08b

    if (input.size() == 0) {
        return empty_like(input);
    }

    return type_dispatcher(input.type(), shift_functor{},
                           input, offset, fill_value,
                           mr, stream);
}

} // namespace experimental
} // namespace cudf<|MERGE_RESOLUTION|>--- conflicted
+++ resolved
@@ -124,14 +124,10 @@
                               rmm::mr::device_memory_resource *mr,
                               cudaStream_t stream)
 {
-<<<<<<< HEAD
     CUDF_FUNC_RANGE();
-    CUDF_EXPECTS(input.num_columns() == static_cast<size_type>(fill_values.size()),
-                 "shift requires one fill value for each column.");
-=======
     CUDF_EXPECTS(input.type() == fill_value.type(),
                 "shift requires each fill value type to match the corrosponding column type.");
->>>>>>> bae4c08b
+
 
     if (input.size() == 0) {
         return empty_like(input);
